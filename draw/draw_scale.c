/*
This code does smooth scaling of a pixmap.

This function returns a new pixmap representing the area starting at (0,0)
given by taking the source pixmap src, scaling it to width w, and height h,
and then positioning it at (frac(x),frac(y)).
*/

#include "fitz.h"

/* Do we special case handling of single pixel high/wide images? The
 * 'purest' handling is given by not special casing them, but certain
 * files that use such images 'stack' them to give full images. Not
 * special casing them results in then being fainter and giving noticable
 * rounding errors.
 */
#define SINGLE_PIXEL_SPECIALS

/* If we're compiling as thumb code, then we need to tell the compiler
 * to enter and exit ARM mode around our assembly sections. If we move
 * the ARM functions to a separate file and arrange for it to be compiled
 * without thumb mode, we can save some time on entry.
 */
#ifdef ARCH_ARM
#ifdef ARCH_THUMB
#define ENTER_ARM   ".balign 4\nmov r12,pc\nbx r12\n0:.arm\n"
#define ENTER_THUMB "9:.thumb\n"
#else
#define ENTER_ARM
#define ENTER_THUMB
#endif
#endif

#ifdef DEBUG_SCALING
#ifdef WIN32
#include <windows.h>
static void debug_print(const char *fmt, ...)
{
	va_list args;
	char text[256];
	va_start(args, fmt);
	vsprintf(text, fmt, args);
	va_end(args);
	OutputDebugStringA(text);
	printf(text);
}
#else
static void debug_print(const char *fmt, ...)
{
	va_list args;
	va_start(args, fmt);
	vfprintf(stderr, fmt, args);
	va_end(args);
}
#endif
#endif
#ifdef DEBUG_SCALING
#define DBUG(A) debug_print A
#else
#define DBUG(A) do {} while(0==1)
#endif

/*
Consider a row of source samples, src, of width src_w, positioned at x,
scaled to width dst_w.

src[i] is centred at: x + (i + 0.5)*dst_w/src_w

Therefore the distance between the centre of the jth output pixel and
the centre of the ith source sample is:

dist[j,i] = j + 0.5 - (x + (i + 0.5)*dst_w/src_w)

When scaling up, therefore:

dst[j] = SUM(filter(dist[j,i]) * src[i])
	(for all ints i)

This can be simplified by noticing that filters are only non zero within
a given filter width (henceforth called W). So:

dst[j] = SUM(filter(dist[j,i]) * src[i])
	(for ints i, s.t. (j*src_w/dst_w)-W < i < (j*src_w/dst_w)+W)

When scaling down, each filtered source sample is stretched to be wider
to avoid aliasing issues. This effectively reduces the distance between
centres.

dst[j] = SUM(filter(dist[j,i] * F) * F * src[i])
	(where F = dst_w/src_w)
	(for ints i, s.t. (j-W)/F < i < (j+W)/F)

*/

typedef struct fz_scale_filter_s fz_scale_filter;

struct fz_scale_filter_s
{
	int width;
	float (*fn)(fz_scale_filter *, float);
};

/* Image scale filters */

static float
triangle(fz_scale_filter *filter, float f)
{
	if (f >= 1)
		return 0;
	return 1-f;
}

static float
box(fz_scale_filter *filter, float f)
{
	if (f >= 0.5f)
		return 0;
	return 1;
}

static float
simple(fz_scale_filter *filter, float x)
{
	if (x >= 1)
		return 0;
	return 1 + (2*x - 3)*x*x;
}

static float
lanczos2(fz_scale_filter *filter, float x)
{
	if (x >= 2)
		return 0;
	return sinf(M_PI*x) * sinf(M_PI*x/2) / (M_PI*x) / (M_PI*x/2);
}

static float
lanczos3(fz_scale_filter *filter, float f)
{
	if (f >= 3)
		return 0;
	return sinf(M_PI*f) * sinf(M_PI*f/3) / (M_PI*f) / (M_PI*f/3);
}

/*
The Mitchell family of filters is defined:

	f(x) =	1 { (12-9B-6C)x^3 + (-18+12B+6C)x^2 + (6-2B)	for x < 1
		- {
		6 { (-B-6C)x^3+(6B+30C)x^2+(-12B-48C)x+(8B+24C)	for 1<=x<=2

The 'best' ones lie along the line B+2C = 1.
The literature suggests that B=1/3, C=1/3 is best.

	f(x) =	1 { (12-3-2)x^3 - (-18+4+2)x^2 + (16/3)	for x < 1
		- {
		6 { (-7/3)x^3 + 12x^2 - 20x + (32/3)	for 1<=x<=2

	f(x) =	1 { 21x^3 - 36x^2 + 16			for x < 1
		- {
		18{ -7x^3 + 36x^2 - 60x + 32		for 1<=x<=2
*/

static float
mitchell(fz_scale_filter *filter, float x)
{
	if (x >= 2)
		return 0;
	if (x >= 1)
		return (32 + x*(-60 + x*(36 - 7*x)))/18;
	return (16 + x*x*(-36 + 21*x))/18;
}

fz_scale_filter fz_scale_filter_box = { 1, box };
fz_scale_filter fz_scale_filter_triangle = { 1, triangle };
fz_scale_filter fz_scale_filter_simple = { 1, simple };
fz_scale_filter fz_scale_filter_lanczos2 = { 2, lanczos2 };
fz_scale_filter fz_scale_filter_lanczos3 = { 3, lanczos3 };
fz_scale_filter fz_scale_filter_mitchell = { 2, mitchell };

/*
We build ourselves a set of tables to contain the precalculated weights
for a given set of scale settings.

The first dst_w entries in index are the index into index of the
sets of weight for each destination pixel.

Each of the sets of weights is a set of values consisting of:
	the minimum source pixel index used for this destination pixel
	the number of weights used for this destination pixel
	the weights themselves

So to calculate dst[i] we do the following:

	weights = &index[index[i]];
	min = *weights++;
	len = *weights++;
	dst[i] = 0;
	while (--len > 0)
		dst[i] += src[min++] * *weights++

in addition, we guarantee that at the end of this process weights will now
point to the weights value for dst pixel i+1.

In the simplest version of this algorithm, we would scale the whole image
horizontally first into a temporary buffer, then scale that temporary
buffer again vertically to give us our result. Using such a simple
algorithm would mean that could use the same style of weights for both
horizontal and vertical scaling.

Unfortunately, this would also require a large temporary buffer,
particularly in the case where we are scaling up.

We therefore modify the algorithm as follows; we scale scanlines from the
source image horizontally into a temporary buffer, until we have all the
contributors for a given output scanline. We then produce that output
scanline from the temporary buffer. In this way we restrict the height
of the temporary buffer to a small fraction of the final size.

Unfortunately, this means that the pseudo code for recombining a
scanline of fully scaled pixels is as follows:

	weights = &index[index[y]];
	min = *weights++;
	len = *weights++;
	for (x=0 to dst_w)
		min2 = min
		len2 = len
		weights2 = weights
		dst[x] = 0;
		while (--len2 > 0)
			dst[x] += temp[x][(min2++) % tmp_buf_height] * *weights2++

i.e. it requires a % operation for every source pixel - this is typically
expensive.

To avoid this, we alter the order in which vertical weights are stored,
so that they are ordered in the same order as the temporary buffer lines
would appear. This simplifies the algorithm to:

	weights = &index[index[y]];
	min = *weights++;
	len = *weights++;
	for (x=0 to dst_w)
		min2 = 0
		len2 = len
		weights2 = weights
		dst[x] = 0;
		while (--len2 > 0)
			dst[x] += temp[i][min2++] * *weights2++

This means that len may be larger than it needs to be (due to the
possible inclusion of a zero weight row or two), but in practise this
is only an increase of 1 or 2 at worst.

We implement this by generating the weights as normal (but ensuring we
leave enough space) and then reordering afterwards.

*/

typedef struct fz_weights_s fz_weights;

struct fz_weights_s
{
	int flip;
	int count;
	int max_len;
	int n;
	int new_line;
	int index[1];
};

static fz_weights *
new_weights(fz_context *ctx, fz_scale_filter *filter, int src_w, float dst_w, int dst_w_i, int n, int flip)
{
	int max_len;
	fz_weights *weights;

	if (src_w > dst_w)
	{
		/* Scaling down, so there will be a maximum of
		 * 2*filterwidth*src_w/dst_w src pixels
		 * contributing to each dst pixel. */
		max_len = (int)ceilf((2 * filter->width * src_w)/dst_w);
		if (max_len > src_w)
			max_len = src_w;
	}
	else
	{
		/* Scaling up, so there will be a maximum of
		 * 2*filterwidth src pixels contributing to each dst pixel.
		 */
		max_len = 2 * filter->width;
	}
	/* We need the size of the struct,
	 * plus dst_w*sizeof(int) for the index
	 * plus (2+max_len)*sizeof(int) for the weights
	 * plus room for an extra set of weights for reordering.
	 */
	weights = fz_malloc(ctx, sizeof(*weights)+(max_len+3)*(dst_w_i+1)*sizeof(int));
	if (weights == NULL)
		return NULL;
	weights->count = -1;
	weights->max_len = max_len;
	weights->index[0] = dst_w_i;
	weights->n = n;
	weights->flip = flip;
	return weights;
}

static void
init_weights(fz_weights *weights, int j)
{
	int index;

	assert(weights->count == j-1);
	weights->count++;
	weights->new_line = 1;
	if (j == 0)
		index = weights->index[0];
	else
	{
		index = weights->index[j-1];
		index += 2 + weights->index[index+1];
	}
	weights->index[j] = index; /* row pointer */
	weights->index[index] = 0; /* min */
	weights->index[index+1] = 0; /* len */
}

static void
add_weight(fz_weights *weights, int j, int i, fz_scale_filter *filter,
	float x, float F, float G, int src_w, float dst_w)
{
	float dist = j - x + 0.5f - ((i + 0.5f)*dst_w/src_w);
	float f;
	int min, len, index, weight;

	dist *= G;
	if (dist < 0)
		dist = -dist;
	f = filter->fn(filter, dist)*F;
	weight = (int)(256*f+0.5f);
	if (weight == 0)
		return;

	/* wrap i back into range */
#ifdef MIRROR_WRAP
	do
	{
		if (i < 0)
			i = -1-i;
		else if (i >= src_w)
			i = 2*src_w-1-i;
		else
			break;
	}
	while (1);
#elif defined(WRAP)
	if (i < 0)
		i = 0;
	else if (i >= src_w)
		i = src_w-1;
#else
	if (i < 0)
	{
		i = 0;
		weight = 0;
	}
	else if (i >= src_w)
	{
		i = src_w-1;
		weight = 0;
	}
	if (weight == 0)
		return;
#endif

	DBUG(("add_weight[%d][%d] = %d(%g) dist=%g\n",j,i,weight,f,dist));

	if (weights->new_line)
	{
		/* New line */
		weights->new_line = 0;
		index = weights->index[j]; /* row pointer */
		weights->index[index] = i; /* min */
		weights->index[index+1] = 0; /* len */
	}
	index = weights->index[j];
	min = weights->index[index++];
	len = weights->index[index++];
	while (i < min)
	{
		/* This only happens in rare cases, but we need to insert
		 * one earlier. In exceedingly rare cases we may need to
		 * insert more than one earlier. */
		int k;

		for (k = len; k > 0; k--)
		{
			weights->index[index+k] = weights->index[index+k-1];
		}
		weights->index[index] = 0;
		min--;
		len++;
		weights->index[index-2] = min;
		weights->index[index-1] = len;
	}
	if (i-min >= len)
	{
		/* The usual case */
		while (i-min >= ++len)
		{
			weights->index[index+len-1] = 0;
		}
		assert(len-1 == i-min);
		weights->index[index+i-min] = weight;
		weights->index[index-1] = len;
		assert(len <= weights->max_len);
	}
	else
	{
		/* Infrequent case */
		weights->index[index+i-min] += weight;
	}
}

static void
reorder_weights(fz_weights *weights, int j, int src_w)
{
	int idx = weights->index[j];
	int min = weights->index[idx++];
	int len = weights->index[idx++];
	int max = weights->max_len;
	int tmp = idx+max;
	int i, off;

	/* Copy into the temporary area */
	memcpy(&weights->index[tmp], &weights->index[idx], sizeof(int)*len);

	/* Pad out if required */
	assert(len <= max);
	assert(min+len <= src_w);
	off = 0;
	if (len < max)
	{
		memset(&weights->index[tmp+len], 0, sizeof(int)*(max-len));
		len = max;
		if (min + len > src_w)
		{
			off = min + len - src_w;
			min = src_w - len;
			weights->index[idx-2] = min;
		}
		weights->index[idx-1] = len;
	}

	/* Copy back into the proper places */
	for (i = 0; i < len; i++)
	{
		weights->index[idx+((min+i+off) % max)] = weights->index[tmp+i];
	}
}

/* Due to rounding and edge effects, the sums for the weights sometimes don't
 * add up to 256. This causes visible rendering effects. Therefore, we take
 * pains to ensure that they 1) never exceed 256, and 2) add up to exactly
 * 256 for all pixels that are completely covered. See bug #691629. */
static void
check_weights(fz_weights *weights, int j, int w, float x, float wf)
{
	int idx, len;
	int sum = 0;
	int max = -256;
	int maxidx = 0;
	int i;

	idx = weights->index[j];
	idx++; /* min */
	len = weights->index[idx++];

	for(i=0; i < len; i++)
	{
		int v = weights->index[idx++];
		sum += v;
		if (v > max)
		{
			max = v;
			maxidx = idx;
		}
	}
	/* If we aren't the first or last pixel, OR if the sum is too big
	 * then adjust it. */
	if (((j != 0) && (j != w-1)) || (sum > 256))
		weights->index[maxidx-1] += 256-sum;
	/* Otherwise, if we are the first pixel, and it's fully covered, then
	 * adjust it. */
	else if ((j == 0) && (x < 0.0001F) && (sum != 256))
		weights->index[maxidx-1] += 256-sum;
	/* Finally, if we are the last pixel, and it's fully covered, then
	 * adjust it. */
	else if ((j == w-1) && ((float)w-wf < 0.0001F) && (sum != 256))
		weights->index[maxidx-1] += 256-sum;
	DBUG(("total weight %d = %d\n", j, sum));
}

static fz_weights *
make_weights(fz_context *ctx, int src_w, float x, float dst_w, fz_scale_filter *filter, int vertical, int dst_w_int, int n, int flip)
{
	fz_weights *weights;
	float F, G;
	float window;
	int j;

	if (dst_w < src_w)
	{
		/* Scaling down */
		F = dst_w / src_w;
		G = 1;
	}
	else
	{
		/* Scaling up */
		F = 1;
		G = src_w / dst_w;
	}
	window = filter->width / F;
	DBUG(("make_weights src_w=%d x=%g dst_w=%g dst_w_int=%d F=%g window=%g\n", src_w, x, dst_w, dst_w_int, F, window));
	weights	= new_weights(ctx, filter, src_w, dst_w, dst_w_int, n, flip);
	if (weights == NULL)
		return NULL;
	for (j = 0; j < dst_w_int; j++)
	{
		/* find the position of the centre of dst[j] in src space */
		float centre = (j - x + 0.5f)*src_w/dst_w - 0.5f;
		int l, r;
		l = ceilf(centre - window);
		r = floorf(centre + window);
		DBUG(("%d: centre=%g l=%d r=%d\n", j, centre, l, r));
		init_weights(weights, j);
		for (; l <= r; l++)
		{
			add_weight(weights, j, l, filter, x, F, G, src_w, dst_w);
		}
		check_weights(weights, j, dst_w_int, x, dst_w);
		if (vertical)
		{
			reorder_weights(weights, j, src_w);
		}
	}
	weights->count++; /* weights->count = dst_w_int now */
	return weights;
}

static void
scale_row_to_temp(int *dst, unsigned char *src, fz_weights *weights)
{
	int *contrib = &weights->index[weights->index[0]];
	int len, i, j, n;
	unsigned char *min;

	n = weights->n;
	if (weights->flip)
	{
		dst += (weights->count-1)*n;
		for (i=weights->count; i > 0; i--)
		{
			min = &src[n * *contrib++];
			len = *contrib++;
			for (j = 0; j < n; j++)
				dst[j] = 0;
			while (len-- > 0)
			{
				for (j = n; j > 0; j--)
					*dst++ += *min++ * *contrib;
				dst -= n;
				contrib++;
			}
			dst -= n;
		}
	}
	else
	{
		for (i=weights->count; i > 0; i--)
		{
			min = &src[n * *contrib++];
			len = *contrib++;
			for (j = 0; j < n; j++)
				dst[j] = 0;
			while (len-- > 0)
			{
				for (j = n; j > 0; j--)
					*dst++ += *min++ * *contrib;
				dst -= n;
				contrib++;
			}
			dst += n;
		}
	}
}

#ifdef ARCH_ARM

static void
scale_row_to_temp1(int *dst, unsigned char *src, fz_weights *weights)
__attribute__((naked));

static void
scale_row_to_temp2(int *dst, unsigned char *src, fz_weights *weights)
__attribute__((naked));

static void
scale_row_to_temp4(int *dst, unsigned char *src, fz_weights *weights)
__attribute__((naked));

static void
scale_row_from_temp(unsigned char *dst, int *src, fz_weights *weights, int width, int row)
__attribute__((naked));

static void
scale_row_to_temp1(int *dst, unsigned char *src, fz_weights *weights)
{
	/* possible optimisation in here; unroll inner loops to avoid stall. */
	asm volatile(
	ENTER_ARM
	"stmfd	r13!,{r4-r5,r9,r14}				\n"
	"@ r0 = dst						\n"
	"@ r1 = src						\n"
	"@ r2 = weights						\n"
	"ldr	r12,[r2],#4		@ r12= flip		\n"
	"ldr	r3, [r2],#16		@ r3 = count r2 = &index\n"
	"ldr    r4, [r2]		@ r4 = index[0]		\n"
	"cmp	r12,#0			@ if (flip)		\n"
	"beq	4f			@ {			\n"
	"add	r2, r2, r4, LSL #2	@ r2 = &index[index[0]] \n"
	"add	r0, r0, r3, LSL #2	@ dst += count		\n"
	"1:							\n"
	"ldr	r4, [r2], #4		@ r4 = *contrib++	\n"
	"ldr	r9, [r2], #4		@ r9 = len = *contrib++	\n"
	"mov	r5, #0			@ r5 = a = 0		\n"
	"add	r4, r1, r4		@ r4 = min = &src[r4]	\n"
	"cmp	r9, #0			@ while (len-- > 0)	\n"
	"beq	3f			@ {			\n"
	"2:							\n"
	"ldr	r12,[r2], #4		@ r12 = *contrib++	\n"
	"ldrb	r14,[r4], #1		@ r14 = *min++		\n"
	"subs	r9, r9, #1		@ r9 = len--		\n"
	"@stall on r14						\n"
	"mla	r5, r12,r14,r5		@ g += r14 * r12	\n"
	"bgt	2b			@ }			\n"
	"3:							\n"
	"str	r5,[r0, #-4]!		@ *--dst=a		\n"
	"subs	r3, r3, #1		@ i--			\n"
	"bgt	1b			@ 			\n"
	"ldmfd	r13!,{r4-r5,r9,PC}	@ pop, return to thumb	\n"
	"4:"
	"add	r2, r2, r4, LSL #2	@ r2 = &index[index[0]] \n"
	"5:"
	"ldr	r4, [r2], #4		@ r4 = *contrib++	\n"
	"ldr	r9, [r2], #4		@ r9 = len = *contrib++	\n"
	"mov	r5, #0			@ r5 = a = 0		\n"
	"add	r4, r1, r4		@ r4 = min = &src[r4]	\n"
	"cmp	r9, #0			@ while (len-- > 0)	\n"
	"beq	7f			@ {			\n"
	"6:							\n"
	"ldr	r12,[r2], #4		@ r12 = *contrib++	\n"
	"ldrb	r14,[r4], #1		@ r14 = *min++		\n"
	"subs	r9, r9, #1		@ r9 = len--		\n"
	"@stall on r14						\n"
	"mla	r5, r12,r14,r5		@ a += r14 * r12	\n"
	"bgt	6b			@ }			\n"
	"7:							\n"
	"str	r5, [r0], #4		@ *dst++=a		\n"
	"subs	r3, r3, #1		@ i--			\n"
	"bgt	5b			@ 			\n"
	"ldmfd	r13!,{r4-r5,r9,PC}	@ pop, return to thumb	\n"
	ENTER_THUMB
	);
}

static void
scale_row_to_temp2(int *dst, unsigned char *src, fz_weights *weights)
{
	asm volatile(
	ENTER_ARM
	"stmfd	r13!,{r4-r6,r9-r11,r14}				\n"
	"@ r0 = dst						\n"
	"@ r1 = src						\n"
	"@ r2 = weights						\n"
	"ldr	r12,[r2],#4		@ r12= flip		\n"
	"ldr	r3, [r2],#16		@ r3 = count r2 = &index\n"
	"ldr    r4, [r2]		@ r4 = index[0]		\n"
	"cmp	r12,#0			@ if (flip)		\n"
	"beq	4f			@ {			\n"
	"add	r2, r2, r4, LSL #2	@ r2 = &index[index[0]] \n"
	"add	r0, r0, r3, LSL #3	@ dst += 2*count	\n"
	"1:							\n"
	"ldr	r4, [r2], #4		@ r4 = *contrib++	\n"
	"ldr	r9, [r2], #4		@ r9 = len = *contrib++	\n"
	"mov	r5, #0			@ r5 = g = 0		\n"
	"mov	r6, #0			@ r6 = a = 0		\n"
	"add	r4, r1, r4, LSL #1	@ r4 = min = &src[2*r4]	\n"
	"cmp	r9, #0			@ while (len-- > 0)	\n"
	"beq	3f			@ {			\n"
	"2:							\n"
	"ldr	r14,[r2], #4		@ r14 = *contrib++	\n"
	"ldrb	r11,[r4], #1		@ r11 = *min++		\n"
	"ldrb	r12,[r4], #1		@ r12 = *min++		\n"
	"subs	r9, r9, #1		@ r9 = len--		\n"
	"mla	r5, r14,r11,r5		@ g += r11 * r14	\n"
	"mla	r6, r14,r12,r6		@ a += r12 * r14	\n"
	"bgt	2b			@ }			\n"
	"3:							\n"
	"stmdb	r0!,{r5,r6}		@ *--dst=a;*--dst=g;	\n"
	"subs	r3, r3, #1		@ i--			\n"
	"bgt	1b			@ 			\n"
	"ldmfd	r13!,{r4-r6,r9-r11,PC}	@ pop, return to thumb	\n"
	"4:"
	"add	r2, r2, r4, LSL #2	@ r2 = &index[index[0]] \n"
	"5:"
	"ldr	r4, [r2], #4		@ r4 = *contrib++	\n"
	"ldr	r9, [r2], #4		@ r9 = len = *contrib++	\n"
	"mov	r5, #0			@ r5 = g = 0		\n"
	"mov	r6, #0			@ r6 = a = 0		\n"
	"add	r4, r1, r4, LSL #1	@ r4 = min = &src[2*r4]	\n"
	"cmp	r9, #0			@ while (len-- > 0)	\n"
	"beq	7f			@ {			\n"
	"6:							\n"
	"ldr	r14,[r2], #4		@ r10 = *contrib++	\n"
	"ldrb	r11,[r4], #1		@ r11 = *min++		\n"
	"ldrb	r12,[r4], #1		@ r12 = *min++		\n"
	"subs	r9, r9, #1		@ r9 = len--		\n"
	"mla	r5, r14,r11,r5		@ g += r11 * r14	\n"
	"mla	r6, r14,r12,r6		@ a += r12 * r14	\n"
	"bgt	6b			@ }			\n"
	"7:							\n"
	"stmia	r0!,{r5,r6}		@ *dst++=r;*dst++=g;	\n"
	"subs	r3, r3, #1		@ i--			\n"
	"bgt	5b			@ 			\n"
	"ldmfd	r13!,{r4-r6,r9-r11,PC}	@ pop, return to thumb	\n"
	ENTER_THUMB
	);
}

static void
scale_row_to_temp4(int *dst, unsigned char *src, fz_weights *weights)
{
	asm volatile(
	ENTER_ARM
	"stmfd	r13!,{r4-r11,r14}				\n"
	"@ r0 = dst						\n"
	"@ r1 = src						\n"
	"@ r2 = weights						\n"
	"ldr	r12,[r2],#4		@ r12= flip		\n"
	"ldr	r3, [r2],#16		@ r3 = count r2 = &index\n"
	"ldr    r4, [r2]		@ r4 = index[0]		\n"
	"cmp	r12,#0			@ if (flip)		\n"
	"beq	4f			@ {			\n"
	"add	r2, r2, r4, LSL #2	@ r2 = &index[index[0]] \n"
	"add	r0, r0, r3, LSL #4	@ dst += 4*count	\n"
	"1:							\n"
	"ldr	r4, [r2], #4		@ r4 = *contrib++	\n"
	"ldr	r9, [r2], #4		@ r9 = len = *contrib++	\n"
	"mov	r5, #0			@ r5 = r = 0		\n"
	"mov	r6, #0			@ r6 = g = 0		\n"
	"mov	r7, #0			@ r7 = b = 0		\n"
	"mov	r8, #0			@ r8 = a = 0		\n"
	"add	r4, r1, r4, LSL #2	@ r4 = min = &src[4*r4]	\n"
	"cmp	r9, #0			@ while (len-- > 0)	\n"
	"beq	3f			@ {			\n"
	"2:							\n"
	"ldr	r10,[r2], #4		@ r10 = *contrib++	\n"
	"ldrb	r11,[r4], #1		@ r11 = *min++		\n"
	"ldrb	r12,[r4], #1		@ r12 = *min++		\n"
	"ldrb	r14,[r4], #1		@ r14 = *min++		\n"
	"mla	r5, r10,r11,r5		@ r += r11 * r10	\n"
	"ldrb	r11,[r4], #1		@ r11 = *min++		\n"
	"mla	r6, r10,r12,r6		@ g += r12 * r10	\n"
	"mla	r7, r10,r14,r7		@ b += r14 * r10	\n"
	"mla	r8, r10,r11,r8		@ a += r11 * r10	\n"
	"subs	r9, r9, #1		@ r9 = len--		\n"
	"bgt	2b			@ }			\n"
	"3:							\n"
	"stmdb	r0!,{r5,r6,r7,r8}	@ *--dst=a;*--dst=b;	\n"
	"				@ *--dst=g;*--dst=r;	\n"
	"subs	r3, r3, #1		@ i--			\n"
	"bgt	1b			@ 			\n"
	"ldmfd	r13!,{r4-r11,PC}	@ pop, return to thumb	\n"
	"4:"
	"add	r2, r2, r4, LSL #2	@ r2 = &index[index[0]] \n"
	"5:"
	"ldr	r4, [r2], #4		@ r4 = *contrib++	\n"
	"ldr	r9, [r2], #4		@ r9 = len = *contrib++	\n"
	"mov	r5, #0			@ r5 = r = 0		\n"
	"mov	r6, #0			@ r6 = g = 0		\n"
	"mov	r7, #0			@ r7 = b = 0		\n"
	"mov	r8, #0			@ r8 = a = 0		\n"
	"add	r4, r1, r4, LSL #2	@ r4 = min = &src[4*r4]	\n"
	"cmp	r9, #0			@ while (len-- > 0)	\n"
	"beq	7f			@ {			\n"
	"6:							\n"
	"ldr	r10,[r2], #4		@ r10 = *contrib++	\n"
	"ldrb	r11,[r4], #1		@ r11 = *min++		\n"
	"ldrb	r12,[r4], #1		@ r12 = *min++		\n"
	"ldrb	r14,[r4], #1		@ r14 = *min++		\n"
	"mla	r5, r10,r11,r5		@ r += r11 * r10	\n"
	"ldrb	r11,[r4], #1		@ r11 = *min++		\n"
	"mla	r6, r10,r12,r6		@ g += r12 * r10	\n"
	"mla	r7, r10,r14,r7		@ b += r14 * r10	\n"
	"mla	r8, r10,r11,r8		@ a += r11 * r10	\n"
	"subs	r9, r9, #1		@ r9 = len--		\n"
	"bgt	6b			@ }			\n"
	"7:							\n"
	"stmia	r0!,{r5,r6,r7,r8}	@ *dst++=r;*dst++=g;	\n"
	"				@ *dst++=b;*dst++=a;	\n"
	"subs	r3, r3, #1		@ i--			\n"
	"bgt	5b			@ 			\n"
	"ldmfd	r13!,{r4-r11,PC}	@ pop, return to thumb	\n"
	ENTER_THUMB
	);
}

static void
scale_row_from_temp(unsigned char *dst, int *src, fz_weights *weights, int width, int row)
{
	asm volatile(
	ENTER_ARM
	"ldr	r12,[r13]		@ r12= row		\n"
	"add	r2, r2, #20		@ r2 = weights->index	\n"
	"stmfd	r13!,{r4-r11,r14}				\n"
	"@ r0 = dst						\n"
	"@ r1 = src						\n"
	"@ r2 = &weights->index[0]				\n"
	"@ r3 = width						\n"
	"@ r12= row						\n"
	"ldr    r4, [r2, r12, LSL #2]	@ r4 = index[row]	\n"
	"add	r2, r2, #4		@ r2 = &index[1]	\n"
	"mov	r6, r3			@ r6 = x = width	\n"
	"ldr	r14,[r2, r4, LSL #2]!	@ r2 = contrib = index[index[row]+1]\n"
	"				@ r14= len = *contrib	\n"
	"1:							\n"
	"mov	r5, r1			@ r5 = min = src	\n"
	"mov	r7, #1<<15		@ r7 = val = 1<<15	\n"
	"movs	r8, r14			@ r8 = len2 = len	\n"
	"add	r9, r2, #4		@ r9 = contrib2		\n"
	"ble	3f			@ while (len2-- > 0) {	\n"
	"2:							\n"
	"ldr	r10,[r9], #4		@ r10 = *contrib2++	\n"
	"ldr	r12,[r5], r3, LSL #2	@ r12 = *min	r5 = min += width\n"
	"subs	r8, r8, #1		@ len2--		\n"
	"@ stall r12						\n"
	"mla	r7, r10,r12,r7		@ val += r12 * r10	\n"
	"bgt	2b			@ }			\n"
	"3:							\n"
	"movs	r7, r7, asr #16		@ r7 = val >>= 16	\n"
	"movlt	r7, #0			@ if (r7 < 0) r7 = 0	\n"
	"cmp	r7, #255		@ if (r7 > 255)		\n"
	"add	r1, r1, #4		@ src++			\n"
	"movgt	r7, #255		@     r7 = 255		\n"
	"subs	r6, r6, #1		@ x--			\n"
	"strb	r7, [r0], #1		@ *dst++ = val		\n"
	"bgt	1b			@ 			\n"
	"ldmfd	r13!,{r4-r11,PC}	@ pop, return to thumb	\n"
	ENTER_THUMB
	);
}

#else

static void
scale_row_to_temp1(int *dst, unsigned char *src, fz_weights *weights)
{
	int *contrib = &weights->index[weights->index[0]];
	int len, i;
	unsigned char *min;

	assert(weights->n == 1);
	if (weights->flip)
	{
		dst += weights->count;
		for (i=weights->count; i > 0; i--)
		{
			int val = 0;
			min = &src[*contrib++];
			len = *contrib++;
			while (len-- > 0)
			{
				val += *min++ * *contrib++;
			}
			*--dst = val;
		}
	}
	else
	{
		for (i=weights->count; i > 0; i--)
		{
			int val = 0;
			min = &src[*contrib++];
			len = *contrib++;
			while (len-- > 0)
			{
				val += *min++ * *contrib++;
			}
			*dst++ = val;
		}
	}
}

static void
scale_row_to_temp2(int *dst, unsigned char *src, fz_weights *weights)
{
	int *contrib = &weights->index[weights->index[0]];
	int len, i;
	unsigned char *min;

	assert(weights->n == 2);
	if (weights->flip)
	{
		dst += 2*weights->count;
		for (i=weights->count; i > 0; i--)
		{
			int c1 = 0;
			int c2 = 0;
			min = &src[2 * *contrib++];
			len = *contrib++;
			while (len-- > 0)
			{
				c1 += *min++ * *contrib;
				c2 += *min++ * *contrib++;
			}
			*--dst = c2;
			*--dst = c1;
		}
	}
	else
	{
		for (i=weights->count; i > 0; i--)
		{
			int c1 = 0;
			int c2 = 0;
			min = &src[2 * *contrib++];
			len = *contrib++;
			while (len-- > 0)
			{
				c1 += *min++ * *contrib;
				c2 += *min++ * *contrib++;
			}
			*dst++ = c1;
			*dst++ = c2;
		}
	}
}

static void
scale_row_to_temp4(int *dst, unsigned char *src, fz_weights *weights)
{
	int *contrib = &weights->index[weights->index[0]];
	int len, i;
	unsigned char *min;

	assert(weights->n == 4);
	if (weights->flip)
	{
		dst += 4*weights->count;
		for (i=weights->count; i > 0; i--)
		{
			int r = 0;
			int g = 0;
			int b = 0;
			int a = 0;
			min = &src[4 * *contrib++];
			len = *contrib++;
			while (len-- > 0)
			{
				r += *min++ * *contrib;
				g += *min++ * *contrib;
				b += *min++ * *contrib;
				a += *min++ * *contrib++;
			}
			*--dst = a;
			*--dst = b;
			*--dst = g;
			*--dst = r;
		}
	}
	else
	{
		for (i=weights->count; i > 0; i--)
		{
			int r = 0;
			int g = 0;
			int b = 0;
			int a = 0;
			min = &src[4 * *contrib++];
			len = *contrib++;
			while (len-- > 0)
			{
				r += *min++ * *contrib;
				g += *min++ * *contrib;
				b += *min++ * *contrib;
				a += *min++ * *contrib++;
			}
			*dst++ = r;
			*dst++ = g;
			*dst++ = b;
			*dst++ = a;
		}
	}
}

static void
scale_row_from_temp(unsigned char *dst, int *src, fz_weights *weights, int width, int row)
{
	int *contrib = &weights->index[weights->index[row]];
	int len, x;

	contrib++; /* Skip min */
	len = *contrib++;
	for (x=width; x > 0; x--)
	{
		int *min = src;
		int val = 0;
		int len2 = len;
		int *contrib2 = contrib;

		while (len2-- > 0)
		{
			val += *min * *contrib2++;
			min += width;
		}
		val = (val+(1<<15))>>16;
		if (val < 0)
			val = 0;
		else if (val > 255)
			val = 255;
		*dst++ = val;
		src++;
	}
}
#endif

#ifdef SINGLE_PIXEL_SPECIALS
static void
duplicate_single_pixel(unsigned char *dst, unsigned char *src, int n, int w, int h)
{
	int i;

	for (i = n; i > 0; i--)
		*dst++ = *src++;
	for (i = (w*h-1)*n; i > 0; i--)
	{
		*dst = dst[-n];
		dst++;
	}
}

static void
scale_single_row(unsigned char *dst, unsigned char *src, fz_weights *weights, int src_w, int h)
{
	int *contrib = &weights->index[weights->index[0]];
	int min, len, i, j, val, n;
	int tmp[FZ_MAX_COLORS];

	n = weights->n;
	/* Scale a single row */
	if (weights->flip)
	{
		dst += (weights->count-1)*n;
		for (i=weights->count; i > 0; i--)
		{
			min = *contrib++;
			len = *contrib++;
			min *= n;
			for (j = 0; j < n; j++)
				tmp[j] = 0;
			while (len-- > 0)
			{
				for (j = 0; j < n; j++)
					tmp[j] += src[min++] * *contrib;
				contrib++;
			}
			for (j = 0; j < n; j++)
			{
				val = (tmp[j]+(1<<7))>>8;
				if (val < 0)
					val = 0;
				else if (val > 255)
					val = 255;
				*dst++ = val;
			}
			dst -= 2*n;
		}
		dst += n * (weights->count+1);
	}
	else
	{
		for (i=weights->count; i > 0; i--)
		{
			min = *contrib++;
			len = *contrib++;
			min *= n;
			for (j = 0; j < n; j++)
				tmp[j] = 0;
			while (len-- > 0)
			{
				for (j = 0; j < n; j++)
					tmp[j] += src[min++] * *contrib;
				contrib++;
			}
			for (j = 0; j < n; j++)
			{
				val = (tmp[j]+(1<<7))>>8;
				if (val < 0)
					val = 0;
				else if (val > 255)
					val = 255;
				*dst++ = val;
			}
		}
	}
	/* And then duplicate it h times */
	n *= weights->count;
	while (--h > 0)
	{
		memcpy(dst, dst-n, n);
		dst += n;
	}
}

static void
scale_single_col(unsigned char *dst, unsigned char *src, fz_weights *weights, int src_w, int n, int w, int flip_y)
{
	int *contrib = &weights->index[weights->index[0]];
	int min, len, i, j, val;
	int tmp[FZ_MAX_COLORS];

	if (flip_y)
	{
		src_w = (src_w-1)*n;
		w = (w-1)*n;
		for (i=weights->count; i > 0; i--)
		{
			/* Scale the next pixel in the column */
			min = *contrib++;
			len = *contrib++;
			min = src_w-min*n;
			for (j = 0; j < n; j++)
				tmp[j] = 0;
			while (len-- > 0)
			{
				for (j = 0; j < n; j++)
					tmp[j] += src[src_w-min+j] * *contrib;
				contrib++;
			}
			for (j = 0; j < n; j++)
			{
				val = (tmp[j]+(1<<7))>>8;
				if (val < 0)
					val = 0;
				else if (val > 255)
					val = 255;
				*dst++ = val;
			}
			/* And then duplicate it across the row */
			for (j = w; j > 0; j--)
			{
				*dst = dst[-n];
				dst++;
			}
		}
	}
	else
	{
		w = (w-1)*n;
		for (i=weights->count; i > 0; i--)
		{
			/* Scale the next pixel in the column */
			min = *contrib++;
			len = *contrib++;
			min *= n;
			for (j = 0; j < n; j++)
				tmp[j] = 0;
			while (len-- > 0)
			{
				for (j = 0; j < n; j++)
					tmp[j] += src[min++] * *contrib;
				contrib++;
			}
			for (j = 0; j < n; j++)
			{
				val = (tmp[j]+(1<<7))>>8;
				if (val < 0)
					val = 0;
				else if (val > 255)
					val = 255;
				*dst++ = val;
			}
			/* And then duplicate it across the row */
			for (j = w; j > 0; j--)
			{
				*dst = dst[-n];
				dst++;
			}
		}
	}
}
#endif /* SINGLE_PIXEL_SPECIALS */

fz_pixmap *
<<<<<<< HEAD
fz_scale_pixmap_gridfit(fz_context *ctx, fz_pixmap *src, float x, float y, float w, float h, int gridfit)
{
	if (gridfit) {
		float n;
		if (w > 0) {
			/* Adjust the left hand edge, leftwards to a pixel boundary */
			n = (float)(int)x;   /* n is now on a pixel boundary */
			if (n > x)           /* Ensure it's the pixel boundary BELOW x */
				n -= 1.0f;
			w += x-n;            /* width gets wider as x >= n */
			x = n;
			/* Adjust the right hand edge rightwards to a pixel boundary */
			n = (float)(int)w;   /* n is now the integer width <= w */
			if (n != w)          /* If w isn't an integer already, bump it */
				w = 1.0f + n;/* up to the next integer. */
		} else {
			/* Adjust the right hand edge, rightwards to a pixel boundary */
			n = (float)(int)x;   /* n is now on a pixel boundary */
			if (n > x)           /* Ensure it's the pixel boundary <= x */
				n -= 1.0f;
			if (n != x)          /* If x isn't on a pixel boundary already, */
				n += 1.0f;   /* make n be the pixel boundary above x. */
			w -= n-x;            /* Expand width (more negative!) as n >= x */
			x = n;
			/* Adjust the left hand edge leftwards to a pixel boundary */
			n = (float)(int)w;
			if (n != w)
				w = n - 1.0f;
		}
		if (h > 0) {
			/* Adjust the bottom edge, downwards to a pixel boundary */
			n = (float)(int)y;   /* n is now on a pixel boundary */
			if (n > y)           /* Ensure it's the pixel boundary BELOW y */
				n -= 1.0f;
			h += y-n;            /* height gets larger as y >= n */
			y = n;
			/* Adjust the top edge upwards to a pixel boundary */
			n = (float)(int)h;   /* n is now the integer height <= h */
			if (n != h)          /* If h isn't an integer already, bump it */
				h = 1.0f + n;/* up to the next integer. */
		} else {
			/* Adjust the top edge, upwards to a pixel boundary */
			n = (float)(int)y;   /* n is now on a pixel boundary */
			if (n > y)           /* Ensure it's the pixel boundary <= y */
			n -= 1.0f;
			if (n != y)          /* If y isn't on a pixel boundary already, */
				n += 1.0f;   /* make n be the pixel boundary above y. */
			h -= n-y;            /* Expand height (more negative!) as n >= y */
			y = n;
			/* Adjust the bottom edge downwards to a pixel boundary */
			n = (float)(int)h;
			if (n != h)
				h = n - 1.0f;
		}
	}
	return fz_scale_pixmap(ctx, src, x, y, w, h);
}

fz_pixmap *
fz_scale_pixmap(fz_context *ctx, fz_pixmap *src, float x, float y, float w, float h)
=======
fz_scale_pixmap(fz_pixmap *src, float x, float y, float w, float h)
>>>>>>> fd6def85
{
	fz_scale_filter *filter = &fz_scale_filter_simple;
	fz_weights *contrib_rows = NULL;
	fz_weights *contrib_cols = NULL;
	fz_pixmap *output = NULL;
	int *temp = NULL;
	int max_row, temp_span, temp_rows, row;
	int dst_w_int, dst_h_int, dst_x_int, dst_y_int;
	int flip_x, flip_y;

	DBUG(("Scale: (%d,%d) to (%g,%g) at (%g,%g)\n",src->w,src->h,w,h,x,y));

	/* Find the destination bbox, width/height, and sub pixel offset,
	 * allowing for whether we're flipping or not. */
	/* Note that the x and y sub pixel offsets here are different.
	 * The (x,y) position given describes where the bottom left corner
	 * of the source image should be mapped to (i.e. where (0,h) in image
	 * space ends up, not the more logical and sane (0,0)). Also there
	 * are differences in the way we scale horizontally and vertically.
	 * When scaling rows horizontally, we always read forwards through
	 * the source, and store either forwards or in reverse as required.
	 * When scaling vertically, we always store out forwards, but may
	 * feed source rows in in a different order.
	 *
	 * Consider the image rectange 'r' to which the image is mapped,
	 * and the (possibly) larger rectangle 'R', given by expanding 'r' to
	 * complete pixels.
	 *
	 * x can either be r.xmin-R.xmin or R.xmax-r.xmax depending on whether
	 * the image is x flipped or not. Whatever happens 0 <= x < 1.
	 * y is always R.ymax - r.ymax.
	 */
	/* dst_x_int is calculated to be the left of the scaled image, and
	 * x (the sub_pixel_offset) is the distance in from either the left
	 * or right pixel expanded edge. */
	flip_x = (w < 0);
	if (flip_x)
	{
		float tmp;
		w = -w;
		dst_x_int = floor(x-w);
		tmp = ceilf(x);
		dst_w_int = (int)tmp;
		x = tmp - x;
		dst_w_int -= dst_x_int;
	}
	else
	{
		dst_x_int = floor(x);
		x -= (float)dst_x_int;
		dst_w_int = (int)ceilf(x + w);
	}
	flip_y = (h < 0);
	/* dst_y_int is calculated to be the bottom of the scaled image, but
	 * y (the sub pixel offset) has to end up being the value at the top.
	 */
	if (flip_y)
	{
		h = -h;
		dst_y_int = floor(y-h);
		dst_h_int = (int)ceilf(y) - dst_y_int;
	} else {
		dst_y_int = floor(y);
		y += h;
		dst_h_int = (int)ceilf(y) - dst_y_int;
	}
	/* y is the top edge position in floats. We want it to be the
	 * distance down from the next pixel boundary. */
	y = ceilf(y) - y;

	DBUG(("Result image: (%d,%d) at (%d,%d) (subpix=%g,%g)\n", dst_w_int, dst_h_int, dst_x_int, dst_y_int, x, y));

	/* Step 1: Calculate the weights for columns and rows */
#ifdef SINGLE_PIXEL_SPECIALS
	if (src->w == 1)
	{
		contrib_cols = NULL;
	}
	else
#endif /* SINGLE_PIXEL_SPECIALS */
	{
		contrib_cols = make_weights(ctx, src->w, x, w, filter, 0, dst_w_int, src->n, flip_x);
		if (contrib_cols == NULL)
			goto cleanup;
	}
#ifdef SINGLE_PIXEL_SPECIALS
	if (src->h == 1)
	{
		contrib_rows = NULL;
	}
	else
#endif /* SINGLE_PIXEL_SPECIALS */
	{
		contrib_rows = make_weights(ctx, src->h, y, h, filter, 1, dst_h_int, src->n, flip_y);
		if (contrib_rows == NULL)
			goto cleanup;
	}

	assert(contrib_cols == NULL || contrib_cols->count == dst_w_int);
	assert(contrib_rows == NULL || contrib_rows->count == dst_h_int);
	output = fz_new_pixmap(ctx, src->colorspace, dst_w_int, dst_h_int);
	output->x = dst_x_int;
	output->y = dst_y_int;

	/* Step 2: Apply the weights */
#ifdef SINGLE_PIXEL_SPECIALS
	if (contrib_rows == NULL)
	{
		/* Only 1 source pixel high. */
		if (contrib_cols == NULL)
		{
			/* Only 1 pixel in the entire image! */
			duplicate_single_pixel(output->samples, src->samples, src->n, dst_w_int, dst_h_int);
		}
		else
		{
			/* Scale the row once, then copy it. */
			scale_single_row(output->samples, src->samples, contrib_cols, src->w, dst_h_int);
		}
	}
	else if (contrib_cols == NULL)
	{
		/* Only 1 source pixel wide. Scale the col and duplicate. */
		scale_single_col(output->samples, src->samples, contrib_rows, src->h, src->n, dst_w_int, flip_y);
	}
	else
#endif /* SINGLE_PIXEL_SPECIALS */
	{
		void (*row_scale)(int *dst, unsigned char *src, fz_weights *weights);

		temp_span = contrib_cols->count * src->n;
		temp_rows = contrib_rows->max_len;
		if (temp_span <= 0 || temp_rows > INT_MAX / temp_span)
			goto cleanup;
		temp = fz_malloc_array(ctx, temp_span*temp_rows, sizeof(int));
		if (temp == NULL)
			goto cleanup;
		switch (src->n)
		{
		default:
			row_scale = scale_row_to_temp;
			break;
		case 1: /* Image mask case */
			row_scale = scale_row_to_temp1;
			break;
		case 2: /* Greyscale with alpha case */
			row_scale = scale_row_to_temp2;
			break;
		case 4: /* RGBA */
			row_scale = scale_row_to_temp4;
			break;
		}
		max_row = 0;
		for (row = 0; row < contrib_rows->count; row++)
		{
			/*
			Which source rows do we need to have scaled into the
			temporary buffer in order to be able to do the final
			scale?
			*/
			int row_index = contrib_rows->index[row];
			int row_min = contrib_rows->index[row_index++];
			int row_len = contrib_rows->index[row_index++];
			while (max_row < row_min+row_len)
			{
				/* Scale another row */
				assert(max_row < src->h);
				DBUG(("scaling row %d to temp\n", max_row));
				(*row_scale)(&temp[temp_span*(max_row % temp_rows)], &src->samples[(flip_y ? (src->h-1-max_row): max_row)*src->w*src->n], contrib_cols);
				max_row++;
			}

			DBUG(("scaling row %d from temp\n", row));
			scale_row_from_temp(&output->samples[row*output->w*output->n], temp, contrib_rows, temp_span, row);
		}
		fz_free(ctx, temp);
	}

cleanup:
	fz_free(ctx, contrib_rows);
	fz_free(ctx, contrib_cols);
	return output;
}<|MERGE_RESOLUTION|>--- conflicted
+++ resolved
@@ -1206,71 +1206,9 @@
 }
 #endif /* SINGLE_PIXEL_SPECIALS */
 
-fz_pixmap *
-<<<<<<< HEAD
-fz_scale_pixmap_gridfit(fz_context *ctx, fz_pixmap *src, float x, float y, float w, float h, int gridfit)
-{
-	if (gridfit) {
-		float n;
-		if (w > 0) {
-			/* Adjust the left hand edge, leftwards to a pixel boundary */
-			n = (float)(int)x;   /* n is now on a pixel boundary */
-			if (n > x)           /* Ensure it's the pixel boundary BELOW x */
-				n -= 1.0f;
-			w += x-n;            /* width gets wider as x >= n */
-			x = n;
-			/* Adjust the right hand edge rightwards to a pixel boundary */
-			n = (float)(int)w;   /* n is now the integer width <= w */
-			if (n != w)          /* If w isn't an integer already, bump it */
-				w = 1.0f + n;/* up to the next integer. */
-		} else {
-			/* Adjust the right hand edge, rightwards to a pixel boundary */
-			n = (float)(int)x;   /* n is now on a pixel boundary */
-			if (n > x)           /* Ensure it's the pixel boundary <= x */
-				n -= 1.0f;
-			if (n != x)          /* If x isn't on a pixel boundary already, */
-				n += 1.0f;   /* make n be the pixel boundary above x. */
-			w -= n-x;            /* Expand width (more negative!) as n >= x */
-			x = n;
-			/* Adjust the left hand edge leftwards to a pixel boundary */
-			n = (float)(int)w;
-			if (n != w)
-				w = n - 1.0f;
-		}
-		if (h > 0) {
-			/* Adjust the bottom edge, downwards to a pixel boundary */
-			n = (float)(int)y;   /* n is now on a pixel boundary */
-			if (n > y)           /* Ensure it's the pixel boundary BELOW y */
-				n -= 1.0f;
-			h += y-n;            /* height gets larger as y >= n */
-			y = n;
-			/* Adjust the top edge upwards to a pixel boundary */
-			n = (float)(int)h;   /* n is now the integer height <= h */
-			if (n != h)          /* If h isn't an integer already, bump it */
-				h = 1.0f + n;/* up to the next integer. */
-		} else {
-			/* Adjust the top edge, upwards to a pixel boundary */
-			n = (float)(int)y;   /* n is now on a pixel boundary */
-			if (n > y)           /* Ensure it's the pixel boundary <= y */
-			n -= 1.0f;
-			if (n != y)          /* If y isn't on a pixel boundary already, */
-				n += 1.0f;   /* make n be the pixel boundary above y. */
-			h -= n-y;            /* Expand height (more negative!) as n >= y */
-			y = n;
-			/* Adjust the bottom edge downwards to a pixel boundary */
-			n = (float)(int)h;
-			if (n != h)
-				h = n - 1.0f;
-		}
-	}
-	return fz_scale_pixmap(ctx, src, x, y, w, h);
-}
 
 fz_pixmap *
 fz_scale_pixmap(fz_context *ctx, fz_pixmap *src, float x, float y, float w, float h)
-=======
-fz_scale_pixmap(fz_pixmap *src, float x, float y, float w, float h)
->>>>>>> fd6def85
 {
 	fz_scale_filter *filter = &fz_scale_filter_simple;
 	fz_weights *contrib_rows = NULL;
