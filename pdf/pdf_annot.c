#include "fitz-internal.h"
#include "mupdf-internal.h"

static pdf_obj *
resolve_dest_rec(pdf_document *xref, pdf_obj *dest, int depth)
{
	if (depth > 10) /* Arbitrary to avoid infinite recursion */
		return NULL;

	if (pdf_is_name(dest) || pdf_is_string(dest))
	{
		dest = pdf_lookup_dest(xref, dest);
		return resolve_dest_rec(xref, dest, depth+1);
	}

	else if (pdf_is_array(dest))
	{
		return dest;
	}

	else if (pdf_is_dict(dest))
	{
		dest = pdf_dict_gets(dest, "D");
		return resolve_dest_rec(xref, dest, depth+1);
	}

	else if (pdf_is_indirect(dest))
		return dest;

	return NULL;
}

static pdf_obj *
resolve_dest(pdf_document *xref, pdf_obj *dest)
{
	return resolve_dest_rec(xref, dest, 0);
}

fz_link_dest
pdf_parse_link_dest(pdf_document *xref, pdf_obj *dest)
{
	fz_link_dest ld;
	pdf_obj *obj;

	int l_from_2 = 0;
	int b_from_3 = 0;
	int r_from_4 = 0;
	int t_from_5 = 0;
	int t_from_3 = 0;
	int t_from_2 = 0;
	int z_from_4 = 0;

	dest = resolve_dest(xref, dest);
	if (dest == NULL || !pdf_is_array(dest))
	{
		ld.kind = FZ_LINK_NONE;
		return ld;
	}
	obj = pdf_array_get(dest, 0);
	if (pdf_is_int(obj))
		ld.ld.gotor.page = pdf_to_int(obj);
	else
		ld.ld.gotor.page = pdf_lookup_page_number(xref, obj);

	ld.kind = FZ_LINK_GOTO;
	ld.ld.gotor.flags = 0;
	ld.ld.gotor.lt.x = 0;
	ld.ld.gotor.lt.y = 0;
	ld.ld.gotor.rb.x = 0;
	ld.ld.gotor.rb.y = 0;
	ld.ld.gotor.file_spec = NULL;
	ld.ld.gotor.new_window = 0;

	obj = pdf_array_get(dest, 1);
	if (!pdf_is_name(obj))
		return ld;

	if (!strcmp("XYZ", pdf_to_name(obj)))
	{
		l_from_2 = t_from_3 = z_from_4 = 1;
		ld.ld.gotor.flags |= fz_link_flag_r_is_zoom;
	}
	else if ((!strcmp("Fit", pdf_to_name(obj))) || (!strcmp("FitB", pdf_to_name(obj))))
	{
		ld.ld.gotor.flags |= fz_link_flag_fit_h;
		ld.ld.gotor.flags |= fz_link_flag_fit_v;
	}
	else if ((!strcmp("FitH", pdf_to_name(obj))) || (!strcmp("FitBH", pdf_to_name(obj))))
	{
		t_from_2 = 1;
		ld.ld.gotor.flags |= fz_link_flag_fit_h;
	}
	else if ((!strcmp("FitV", pdf_to_name(obj))) || (!strcmp("FitBV", pdf_to_name(obj))))
	{
		l_from_2 = 1;
		ld.ld.gotor.flags |= fz_link_flag_fit_v;
	}
	else if (!strcmp("FitR", pdf_to_name(obj)))
	{
		l_from_2 = b_from_3 = r_from_4 = t_from_5 = 1;
		ld.ld.gotor.flags |= fz_link_flag_fit_h;
		ld.ld.gotor.flags |= fz_link_flag_fit_v;
	}

	if (l_from_2)
	{
		obj = pdf_array_get(dest, 2);
		if (pdf_is_int(obj))
		{
			ld.ld.gotor.flags |= fz_link_flag_l_valid;
			ld.ld.gotor.lt.x = pdf_to_int(obj);
		}
		else if (pdf_is_real(obj))
		{
			ld.ld.gotor.flags |= fz_link_flag_l_valid;
			ld.ld.gotor.lt.x = pdf_to_real(obj);
		}
	}
	if (b_from_3)
	{
		obj = pdf_array_get(dest, 3);
		if (pdf_is_int(obj))
		{
			ld.ld.gotor.flags |= fz_link_flag_b_valid;
			ld.ld.gotor.rb.y = pdf_to_int(obj);
		}
		else if (pdf_is_real(obj))
		{
			ld.ld.gotor.flags |= fz_link_flag_b_valid;
			ld.ld.gotor.rb.y = pdf_to_real(obj);
		}
	}
	if (r_from_4)
	{
		obj = pdf_array_get(dest, 4);
		if (pdf_is_int(obj))
		{
			ld.ld.gotor.flags |= fz_link_flag_r_valid;
			ld.ld.gotor.rb.x = pdf_to_int(obj);
		}
		else if (pdf_is_real(obj))
		{
			ld.ld.gotor.flags |= fz_link_flag_r_valid;
			ld.ld.gotor.rb.x = pdf_to_real(obj);
		}
	}
	if (t_from_5 || t_from_3 || t_from_2)
	{
		if (t_from_5)
			obj = pdf_array_get(dest, 5);
		else if (t_from_3)
			obj = pdf_array_get(dest, 3);
		else
			obj = pdf_array_get(dest, 2);
		if (pdf_is_int(obj))
		{
			ld.ld.gotor.flags |= fz_link_flag_t_valid;
			ld.ld.gotor.lt.y = pdf_to_int(obj);
		}
		else if (pdf_is_real(obj))
		{
			ld.ld.gotor.flags |= fz_link_flag_t_valid;
			ld.ld.gotor.lt.y = pdf_to_real(obj);
		}
	}
	if (z_from_4)
	{
		obj = pdf_array_get(dest, 4);
		if (pdf_is_int(obj))
		{
			ld.ld.gotor.flags |= fz_link_flag_r_valid;
			ld.ld.gotor.rb.x = pdf_to_int(obj);
		}
		else if (pdf_is_real(obj))
		{
			ld.ld.gotor.flags |= fz_link_flag_r_valid;
			ld.ld.gotor.rb.x = pdf_to_real(obj);
		}
	}

	/* Duplicate the values out for the sake of stupid clients */
	if ((ld.ld.gotor.flags & (fz_link_flag_l_valid | fz_link_flag_r_valid)) == fz_link_flag_l_valid)
		ld.ld.gotor.rb.x = ld.ld.gotor.lt.x;
	if ((ld.ld.gotor.flags & (fz_link_flag_l_valid | fz_link_flag_r_valid | fz_link_flag_r_is_zoom)) == fz_link_flag_r_valid)
		ld.ld.gotor.lt.x = ld.ld.gotor.rb.x;
	if ((ld.ld.gotor.flags & (fz_link_flag_t_valid | fz_link_flag_b_valid)) == fz_link_flag_t_valid)
		ld.ld.gotor.rb.y = ld.ld.gotor.lt.y;
	if ((ld.ld.gotor.flags & (fz_link_flag_t_valid | fz_link_flag_b_valid)) == fz_link_flag_b_valid)
		ld.ld.gotor.lt.y = ld.ld.gotor.rb.y;

	return ld;
}

fz_link_dest
pdf_parse_action(pdf_document *xref, pdf_obj *action)
{
	fz_link_dest ld;
	pdf_obj *obj, *dest;
	fz_context *ctx = xref->ctx;

	ld.kind = FZ_LINK_NONE;

	if (!action)
		return ld;

	obj = pdf_dict_gets(action, "S");
	if (!strcmp(pdf_to_name(obj), "GoTo"))
	{
		dest = pdf_dict_gets(action, "D");
		ld = pdf_parse_link_dest(xref, dest);
	}
	else if (!strcmp(pdf_to_name(obj), "URI"))
	{
		ld.kind = FZ_LINK_URI;
		ld.ld.uri.is_map = pdf_to_bool(pdf_dict_gets(action, "IsMap"));
		ld.ld.uri.uri = pdf_to_utf8(ctx, pdf_dict_gets(action, "URI"));
	}
	else if (!strcmp(pdf_to_name(obj), "Launch"))
	{
		dest = pdf_dict_gets(action, "F");
		ld.kind = FZ_LINK_LAUNCH;
		if (pdf_is_dict(dest))
			dest = pdf_dict_gets(dest, "F");
		ld.ld.launch.file_spec = pdf_to_utf8(ctx, dest);
		ld.ld.launch.new_window = pdf_to_int(pdf_dict_gets(action, "NewWindow"));
	}
	else if (!strcmp(pdf_to_name(obj), "Named"))
	{
		ld.kind = FZ_LINK_NAMED;
		ld.ld.named.named = pdf_to_utf8(ctx, pdf_dict_gets(action, "N"));
	}
	else if (!strcmp(pdf_to_name(obj), "GoToR"))
	{
		dest = pdf_dict_gets(action, "D");
		ld = pdf_parse_link_dest(xref, dest);
		ld.kind = FZ_LINK_GOTOR;
		ld.ld.gotor.file_spec = pdf_to_utf8(ctx, pdf_dict_gets(action, "F"));
		ld.ld.gotor.new_window = pdf_to_int(pdf_dict_gets(action, "NewWindow"));
	}
	return ld;
}

static fz_link *
pdf_load_link(pdf_document *xref, pdf_obj *dict, fz_matrix page_ctm)
{
	pdf_obj *dest = NULL;
	pdf_obj *action;
	pdf_obj *obj;
	fz_rect bbox;
	fz_context *ctx = xref->ctx;
	fz_link_dest ld;

	dest = NULL;

	obj = pdf_dict_gets(dict, "Rect");
	if (obj)
		bbox = pdf_to_rect(ctx, obj);
	else
		bbox = fz_empty_rect;

	bbox = fz_transform_rect(page_ctm, bbox);

	obj = pdf_dict_gets(dict, "Dest");
	if (obj)
	{
		dest = resolve_dest(xref, obj);
		ld = pdf_parse_link_dest(xref, dest);
	}
	else
	{
		action = pdf_dict_gets(dict, "A");
		/* fall back to additional action button's down/up action */
		if (!action)
			action = pdf_dict_getsa(pdf_dict_gets(dict, "AA"), "U", "D");

		ld = pdf_parse_action(xref, action);
	}
	if (ld.kind == FZ_LINK_NONE)
		return NULL;
	return fz_new_link(ctx, bbox, ld);
}

fz_link *
pdf_load_link_annots(pdf_document *xref, pdf_obj *annots, fz_matrix page_ctm)
{
	fz_link *link, *head, *tail;
	pdf_obj *obj;
	int i, n;

	head = tail = NULL;
	link = NULL;

	n = pdf_array_len(annots);
	for (i = 0; i < n; i++)
	{
		obj = pdf_array_get(annots, i);
		link = pdf_load_link(xref, obj, page_ctm);
		if (link)
		{
			if (!head)
				head = tail = link;
			else
			{
				tail->next = link;
				tail = link;
			}
		}
	}

	return head;
}

void
pdf_free_annot(fz_context *ctx, pdf_annot *annot)
{
	pdf_annot *next;

	do
	{
		next = annot->next;
		if (annot->ap)
			pdf_drop_xobject(ctx, annot->ap);
		if (annot->obj)
			pdf_drop_obj(annot->obj);
		fz_free(ctx, annot);
		annot = next;
	}
	while (annot);
}

static void
pdf_transform_annot(pdf_annot *annot)
{
	fz_matrix matrix = annot->ap->matrix;
	fz_rect bbox = annot->ap->bbox;
	fz_rect rect = annot->rect;
	float w, h, x, y;

	bbox = fz_transform_rect(matrix, bbox);
	if (bbox.x1 == bbox.x0)
		w = 0;
	else
		w = (rect.x1 - rect.x0) / (bbox.x1 - bbox.x0);
	if (bbox.y1 == bbox.y0)
		h = 0;
	else
		h = (rect.y1 - rect.y0) / (bbox.y1 - bbox.y0);
	x = rect.x0 - bbox.x0;
	y = rect.y0 - bbox.y0;

	annot->matrix = fz_concat(fz_scale(w, h), fz_translate(x, y));
}

pdf_annot *
pdf_load_annots(pdf_document *xref, pdf_obj *annots, fz_matrix page_ctm)
{
	pdf_annot *annot, *head, *tail;
	pdf_obj *obj, *ap, *as, *n, *rect;
	int i, len;
	fz_context *ctx = xref->ctx;

	head = tail = NULL;
	annot = NULL;

	len = pdf_array_len(annots);
	for (i = 0; i < len; i++)
	{
		obj = pdf_array_get(annots, i);

		pdf_update_appearance(xref, obj);

		rect = pdf_dict_gets(obj, "Rect");
		ap = pdf_dict_gets(obj, "AP");
		as = pdf_dict_gets(obj, "AS");

		if (pdf_is_dict(ap))
		{
			pdf_hotspot *hp = &xref->hotspot;

			n = NULL;

			if (hp->num == pdf_to_num(obj)
				&& hp->gen == pdf_to_gen(obj)
				&& (hp->state & HOTSPOT_POINTER_DOWN))
			{
				n = pdf_dict_gets(ap, "D"); /* down state */
			}

			if (n == NULL)
				n = pdf_dict_gets(ap, "N"); /* normal state */

			/* lookup current state in sub-dictionary */
			if (!pdf_is_stream(xref, pdf_to_num(n), pdf_to_gen(n)))
				n = pdf_dict_get(n, as);


			annot = fz_malloc_struct(ctx, pdf_annot);
			annot->obj = pdf_keep_obj(obj);
			annot->rect = pdf_to_rect(ctx, rect);
			annot->pagerect = fz_transform_rect(page_ctm, annot->rect);
			annot->ap = NULL;

			if (pdf_is_stream(xref, pdf_to_num(n), pdf_to_gen(n)))
			{
				fz_try(ctx)
				{
					annot->ap = pdf_load_xobject(xref, n);
					pdf_transform_annot(annot);
				}
				fz_catch(ctx)
				{
					fz_warn(ctx, "ignoring broken annotation");
				}
			}

			annot->next = NULL;


<<<<<<< HEAD
			if (annot)
			{
=======
>>>>>>> 15fc25b0
				if (!head)
					head = tail = annot;
				else
				{
					tail->next = annot;
					tail = annot;
				}
			}
		}
	}

	return head;
}

pdf_annot *
pdf_first_annot(pdf_document *doc, pdf_page *page)
{
	return page ? page->annots : NULL;
}

pdf_annot *
pdf_next_annot(pdf_document *doc, pdf_annot *annot)
{
	return annot ? annot->next : NULL;
}

fz_rect
pdf_bound_annot(pdf_document *doc, pdf_annot *annot)
{
	if (annot)
		return annot->pagerect;
	return fz_empty_rect;
}<|MERGE_RESOLUTION|>--- conflicted
+++ resolved
@@ -415,19 +415,12 @@
 
 			annot->next = NULL;
 
-
-<<<<<<< HEAD
-			if (annot)
+			if (!head)
+				head = tail = annot;
+			else
 			{
-=======
->>>>>>> 15fc25b0
-				if (!head)
-					head = tail = annot;
-				else
-				{
-					tail->next = annot;
-					tail = annot;
-				}
+				tail->next = annot;
+				tail = annot;
 			}
 		}
 	}
