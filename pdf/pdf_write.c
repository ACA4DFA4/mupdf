--- conflicted
+++ resolved
@@ -2217,12 +2217,7 @@
 			writexref(xref, &opts, 0, xref->len, 1, 0, opts.first_xref_offset);
 		}
 
-<<<<<<< HEAD
-		writexref(xref, &opts, 0, xref->len, !opts.do_linear, 0, opts.first_xref_offset);
-
 		xref->dirty = 0;
-=======
->>>>>>> 511ea75a
 	}
 	fz_always(ctx)
 	{
