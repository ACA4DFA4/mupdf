--- conflicted
+++ resolved
@@ -532,12 +532,10 @@
 
 #ifndef NDEBUG
 void pdf_print_font(fz_context *ctx, pdf_font_desc *fontdesc);
-<<<<<<< HEAD
+#endif
+
 fz_rect pdf_measure_text(fz_context *ctx, pdf_font_desc *fontdesc, unsigned char *buf, int len);
 float pdf_text_stride(fz_context *ctx, pdf_font_desc *fontdesc, float fontsize, unsigned char *buf, int len, float room, int *count);
-=======
-#endif
->>>>>>> 4d36e961
 
 /*
  * Interactive features
