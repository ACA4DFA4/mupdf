#ifndef FITZ_H
#define FITZ_H

/*
	Include the standard libc headers.
*/

#include <stdio.h>
#include <stdlib.h>
#include <stddef.h>
#include <stdarg.h>
#include <string.h>
#include <math.h>

#include <assert.h>
#include <errno.h>
#include <limits.h>	/* INT_MAX & co */
#include <float.h> /* FLT_EPSILON, FLT_MAX & co */
#include <fcntl.h> /* O_RDONLY & co */

#include <setjmp.h>

#include "memento.h"

/*
	Some versions of setjmp/longjmp (notably MacOSX and ios) store/restore
	signal handlers too. We don't alter signal handlers within mupdf, so
	there is no need for us to store/restore - hence we use the
	non-restoring variants. This makes a large speed difference.
*/
#ifdef __APPLE__
#define fz_setjmp _setjmp
#define fz_longjmp _longjmp
#else
#define fz_setjmp setjmp
#define fz_longjmp longjmp
#endif

#ifdef __ANDROID__
#include <android/log.h>
#define LOG_TAG "libmupdf"
#define LOGI(...) __android_log_print(ANDROID_LOG_INFO,LOG_TAG,__VA_ARGS__)
#define LOGE(...) __android_log_print(ANDROID_LOG_ERROR,LOG_TAG,__VA_ARGS__)
#else
#define LOGI(...) do {} while(0)
#define LOGE(...) do {} while(0)
#endif

#define nelem(x) (sizeof(x)/sizeof((x)[0]))

#define ABS(x) ( (x) < 0 ? -(x) : (x) )
#define MIN(a,b) ( (a) < (b) ? (a) : (b) )
#define MAX(a,b) ( (a) > (b) ? (a) : (b) )
#define CLAMP(x,a,b) ( (x) > (b) ? (b) : ( (x) < (a) ? (a) : (x) ) )
#define DIV_BY_ZERO(a, b, min, max) (((a) < 0) ^ ((b) < 0) ? (min) : (max))

/*
	Some differences in libc can be smoothed over
*/

#ifdef _MSC_VER /* Microsoft Visual C */

#pragma warning( disable: 4244 ) /* conversion from X to Y, possible loss of data */
#pragma warning( disable: 4996 ) /* The POSIX name for this item is deprecated */
#pragma warning( disable: 4996 ) /* This function or variable may be unsafe */

#include <io.h>

int gettimeofday(struct timeval *tv, struct timezone *tz);

#define snprintf _snprintf
#define isnan _isnan
#define hypotf _hypotf

#else /* Unix or close enough */

#include <unistd.h>

#ifndef O_BINARY
#define O_BINARY 0
#endif

#endif

#ifndef M_PI
#define M_PI 3.14159265358979323846
#endif

#ifndef M_SQRT2
#define M_SQRT2 1.41421356237309504880
#endif

/*
	Variadic macros, inline and restrict keywords

	inline is standard in C++, so don't touch the definition in this case.
	For some compilers we can enable it within C too.
*/

#ifndef __cplusplus
#if __STDC_VERSION__ == 199901L /* C99 */
#elif defined __cplusplus
#define restrict
#elif _MSC_VER >= 1500 /* MSVC 9 or newer */
#define inline __inline
#elif __GNUC__ >= 3 /* GCC 3 or newer */
#define inline __inline
#else /* Unknown or ancient */
#define inline
#endif
#endif

/*
	restrict is standard in C99, but not in all C++ compilers. Enable
	where possible, disable if in doubt.
 */
#if __STDC_VERSION__ == 199901L /* C99 */
#elif _MSC_VER >= 1500 /* MSVC 9 or newer */
#define restrict __restrict
#elif __GNUC__ >= 3 /* GCC 3 or newer */
#define restrict __restrict
#else /* Unknown or ancient */
#define restrict
#endif

/*
	GCC can do type checking of printf strings
*/

#ifndef __printflike
#if __GNUC__ > 2 || __GNUC__ == 2 && __GNUC_MINOR__ >= 7
#define __printflike(fmtarg, firstvararg) \
	__attribute__((__format__ (__printf__, fmtarg, firstvararg)))
#else
#define __printflike(fmtarg, firstvararg)
#endif
#endif

/*
	Contexts
*/

typedef struct fz_alloc_context_s fz_alloc_context;
typedef struct fz_error_context_s fz_error_context;
typedef struct fz_warn_context_s fz_warn_context;
typedef struct fz_font_context_s fz_font_context;
typedef struct fz_aa_context_s fz_aa_context;
typedef struct fz_locks_context_s fz_locks_context;
typedef struct fz_store_s fz_store;
typedef struct fz_glyph_cache_s fz_glyph_cache;
typedef struct fz_context_s fz_context;

struct fz_alloc_context_s
{
	void *user;
	void *(*malloc)(void *, unsigned int);
	void *(*realloc)(void *, void *, unsigned int);
	void (*free)(void *, void *);
};

struct fz_error_context_s
{
	int top;
	struct {
		int code;
		jmp_buf buffer;
	} stack[256];
	char message[256];
};

void fz_var_imp(void *);
#define fz_var(var) fz_var_imp((void *)&(var))

/*
	Exception macro definitions. Just treat these as a black box - pay no
	attention to the man behind the curtain.
*/

#define fz_try(ctx) \
	if (fz_push_try(ctx->error), \
		(ctx->error->stack[ctx->error->top].code = fz_setjmp(ctx->error->stack[ctx->error->top].buffer)) == 0) \
	{ do {

#define fz_always(ctx) \
		} while (0); \
	} \
	{ do { \

#define fz_catch(ctx) \
		} while(0); \
	} \
	if (ctx->error->stack[ctx->error->top--].code)

void fz_push_try(fz_error_context *ex);
void fz_throw(fz_context *, char *, ...) __printflike(2, 3);
void fz_rethrow(fz_context *);
void fz_warn(fz_context *ctx, char *fmt, ...) __printflike(2, 3);

/*
	fz_flush_warnings: Flush any repeated warnings.

	Repeated warnings are buffered, counted and eventually printed
	along with the number of repetitions. Call fz_flush_warnings
	to force printing of the latest buffered warning and the
	number of repetitions, for example to make sure that all
	warnings are printed before exiting an application.

	Does not throw exceptions.
*/
void fz_flush_warnings(fz_context *ctx);

struct fz_context_s
{
	fz_alloc_context *alloc;
	fz_locks_context *locks;
	fz_error_context *error;
	fz_warn_context *warn;
	fz_font_context *font;
	fz_aa_context *aa;
	fz_store *store;
	fz_glyph_cache *glyph_cache;
};

/*
	Specifies the maximum size in bytes of the resource store in
	fz_context. Given as argument to fz_new_context.

	FZ_STORE_UNLIMITED: Let resource store grow unbounded.

	FZ_STORE_DEFAULT: A reasonable upper bound on the size, for
	devices that are not memory constrained.
*/
enum {
	FZ_STORE_UNLIMITED = 0,
	FZ_STORE_DEFAULT = 256 << 20,
};

/*
	fz_new_context: Allocate context containing global state.

	The global state contains an exception stack, resource store,
	etc. Most functions in MuPDF take a context argument to be
	able to reference the global state. See fz_free_context for
	freeing an allocated context.

	alloc: Supply a custom memory allocator through a set of
	function pointers. Set to NULL for the standard library
	allocator. The context will keep the allocator pointer, so the
	data it points to must not be modified or freed during the
	lifetime of the context.

	locks: Supply a set of locks and functions to lock/unlock
	them, intended for multi-threaded applications. Set to NULL
	when using MuPDF in a single-threaded applications. The
	context will keep the locks pointer, so the data it points to
	must not be modified or freed during the lifetime of the
	context.

	max_store: Maximum size in bytes of the resource store, before
	it will start evicting cached resources such as fonts and
	images. FZ_STORE_UNLIMITED can be used if a hard limit is not
	desired. Use FZ_STORE_DEFAULT to get a reasonable size.

	Does not throw exceptions, but may return NULL.
*/
fz_context *fz_new_context(fz_alloc_context *alloc, fz_locks_context *locks, unsigned int max_store);

/*
	fz_clone_context: Make a clone of an existing context.

	This function is meant to be used in multi-threaded
	applications where each thread requires its own context, yet
	parts of the global state, for example caching, is shared.

	ctx: Context obtained from fz_new_context to make a copy of.
	ctx must have had locks and lock/functions setup when created.
	The two contexts will share the memory allocator, resource
	store, locks and lock/unlock functions. They will each have
	their own exception stacks though.

	Does not throw exception, but may return NULL.
*/
fz_context *fz_clone_context(fz_context *ctx);

/*
	fz_free_context: Free a context and its global state.

	The context and all of its global state is freed, and any
	buffered warnings are flushed (see fz_flush_warnings). If NULL
	is passed in nothing will happen.

	Does not throw exceptions.
*/
void fz_free_context(fz_context *ctx);

/*
	fz_aa_level: Get the number of bits of antialiasing we are
	using. Between 0 and 8.
*/
int fz_aa_level(fz_context *ctx);

/*
	fz_set_aa_level: Set the number of bits of antialiasing we should use.

	bits: The number of bits of antialiasing to use (values are clamped
	to within the 0 to 8 range).
*/
void fz_set_aa_level(fz_context *ctx, int bits);

/*
	Locking functions

	MuPDF is kept deliberately free of any knowledge of particular
	threading systems. As such, in order for safe multi-threaded
	operation, we rely on callbacks to client provided functions.

	A client is expected to provide FZ_LOCK_MAX number of mutexes,
	and a function to lock/unlock each of them. These may be
	recursive mutexes, but do not have to be.

	If a client does not intend to use multiple threads, then it
	may pass NULL instead of a lock structure.

	In order to avoid deadlocks, we have one simple rule
	internally as to how we use locks: We can never take lock n
	when we already hold any lock i, where 0 <= i <= n. In order
	to verify this, we have some debugging code, that can be
	enabled by defining FITZ_DEBUG_LOCKING.
*/

struct fz_locks_context_s
{
	void *user;
	void (*lock)(void *user, int lock);
	void (*unlock)(void *user, int lock);
};

enum {
	FZ_LOCK_ALLOC = 0,
	FZ_LOCK_FILE,
	FZ_LOCK_FREETYPE,
	FZ_LOCK_GLYPHCACHE,
	FZ_LOCK_MAX
};

/*
	Memory Allocation and Scavenging:

	All calls to MuPDFs allocator functions pass through to the
	underlying allocators passed in when the initial context is
	created, after locks are taken (using the supplied locking function)
	to ensure that only one thread at a time calls through.

	If the underlying allocator fails, MuPDF attempts to make room for
	the allocation by evicting elements from the store, then retrying.

	Any call to allocate may then result in several calls to the underlying
	allocator, and result in elements that are only referred to by the
	store being freed.
*/

/*
	fz_malloc: Allocate a block of memory (with scavenging)

	size: The number of bytes to allocate.

	Returns a pointer to the allocated block. May return NULL if size is
	0. Throws exception on failure to allocate.
*/
void *fz_malloc(fz_context *ctx, unsigned int size);

/*
	fz_calloc: Allocate a zeroed block of memory (with scavenging)

	count: The number of objects to allocate space for.

	size: The size (in bytes) of each object.

	Returns a pointer to the allocated block. May return NULL if size
	and/or count are 0. Throws exception on failure to allocate.
*/
void *fz_calloc(fz_context *ctx, unsigned int count, unsigned int size);

/*
	fz_malloc_struct: Allocate storage for a structure (with scavenging),
	clear it, and (in Memento builds) tag the pointer as belonging to a
	struct of this type.

	CTX: The context.

	STRUCT: The structure type.

	Returns a pointer to allocated (and cleared) structure. Throws
	exception on failure to allocate.
*/
#define fz_malloc_struct(CTX, STRUCT) \
	((STRUCT *)Memento_label(fz_calloc(CTX,1,sizeof(STRUCT)), #STRUCT))

/*
	fz_malloc_array: Allocate a block of (non zeroed) memory (with
	scavenging). Equivalent to fz_calloc without the memory clearing.

	count: The number of objects to allocate space for.

	size: The size (in bytes) of each object.

	Returns a pointer to the allocated block. May return NULL if size
	and/or count are 0. Throws exception on failure to allocate.
*/
void *fz_malloc_array(fz_context *ctx, unsigned int count, unsigned int size);

/*
	fz_resize_array: Resize a block of memory (with scavenging).

	p: The existing block to resize

	count: The number of objects to resize to.

	size: The size (in bytes) of each object.

	Returns a pointer to the resized block. May return NULL if size
	and/or count are 0. Throws exception on failure to resize (original
	block is left unchanged).
*/
void *fz_resize_array(fz_context *ctx, void *p, unsigned int count, unsigned int size);

/*
	fz_strdup: Duplicate a C string (with scavenging)

	s: The string to duplicate.

	Returns a pointer to a duplicated string. Throws exception on failure
	to allocate.
*/
char *fz_strdup(fz_context *ctx, char *s);

/*
	fz_free: Frees an allocation.

	Does not throw exceptions.
*/
void fz_free(fz_context *ctx, void *p);

/*
	fz_malloc_no_throw: Allocate a block of memory (with scavenging)

	size: The number of bytes to allocate.

	Returns a pointer to the allocated block. May return NULL if size is
	0. Returns NULL on failure to allocate.
*/
void *fz_malloc_no_throw(fz_context *ctx, unsigned int size);

/*
	fz_calloc_no_throw: Allocate a zeroed block of memory (with scavenging)

	count: The number of objects to allocate space for.

	size: The size (in bytes) of each object.

	Returns a pointer to the allocated block. May return NULL if size
	and/or count are 0. Returns NULL on failure to allocate.
*/
void *fz_calloc_no_throw(fz_context *ctx, unsigned int count, unsigned int size);

/*
	fz_malloc_array_no_throw: Allocate a block of (non zeroed) memory
	(with scavenging). Equivalent to fz_calloc_no_throw without the
	memory clearing.

	count: The number of objects to allocate space for.

	size: The size (in bytes) of each object.

	Returns a pointer to the allocated block. May return NULL if size
	and/or count are 0. Returns NULL on failure to allocate.
*/
void *fz_malloc_array_no_throw(fz_context *ctx, unsigned int count, unsigned int size);

/*
	fz_resize_array_no_throw: Resize a block of memory (with scavenging).

	p: The existing block to resize

	count: The number of objects to resize to.

	size: The size (in bytes) of each object.

	Returns a pointer to the resized block. May return NULL if size
	and/or count are 0. Returns NULL on failure to resize (original
	block is left unchanged).
*/
void *fz_resize_array_no_throw(fz_context *ctx, void *p, unsigned int count, unsigned int size);

/*
	fz_strdup_no_throw: Duplicate a C string (with scavenging)

	s: The string to duplicate.

	Returns a pointer to a duplicated string. Returns NULL on failure
	to allocate.
*/
char *fz_strdup_no_throw(fz_context *ctx, char *s);

/*
	Safe string functions
*/
/*
	fz_strsep: Given a pointer to a C string (or a pointer to NULL) break
	it at the first occurence of a delimiter char (from a given set).

	stringp: Pointer to a C string pointer (or NULL). Updated on exit to
	point to the first char of the string after the delimiter that was
	found. The string pointed to by stringp will be corrupted by this
	call (as the found delimiter will be overwritten by 0).

	delim: A C string of acceptable delimiter characters.

	Returns a pointer to a C string containing the chars of stringp up
	to the first delimiter char (or the end of the string), or NULL.
*/
char *fz_strsep(char **stringp, const char *delim);

/*
	fz_strlcpy: Copy at most n-1 chars of a string into a destination
	buffer with null termination, returning the real length of the
	initial string (excluding terminator).

	dst: Destination buffer, at least n bytes long.

	src: C string (non-NULL).

	n: Size of dst buffer in bytes.

	Returns the length (excluding terminator) of src.
*/
int fz_strlcpy(char *dst, const char *src, int n);

/*
	fz_strlcat: Concatenate 2 strings, with a maximum length.

	dst: pointer to first string in a buffer of n bytes.

	src: pointer to string to concatenate.

	n: Size (in bytes) of buffer that dst is in.

	Returns the real length that a concatenated dst + src would have been
	(not including terminator).
*/
int fz_strlcat(char *dst, const char *src, int n);

/*
	fz_chartorune: UTF8 decode a single rune from a sequence of chars.

	rune: Pointer to an int to assign the decoded 'rune' to.

	str: Pointer to a UTF8 encoded string.

	Returns the number of bytes consumed. Does not throw exceptions.
*/
int fz_chartorune(int *rune, char *str);

/*
	fz_runetochar: UTF8 encode a rune to a sequence of chars.

	str: Pointer to a place to put the UTF8 encoded character.

	rune: Pointer to a 'rune'.

	Returns the number of bytes the rune took to output. Does not throw
	exceptions.
*/
int fz_runetochar(char *str, int rune);

/*
	fz_runelen: Count how many chars are required to represent a rune.

	rune: The rune to encode.

	Returns the number of bytes required to represent this run in UTF8.
*/
int fz_runelen(int rune);

/*
	getopt: Simple functions/variables for use in tools.
*/
extern int fz_getopt(int nargc, char * const *nargv, const char *ostr);
extern int fz_optind;
extern char *fz_optarg;

/*
	fz_point is a point in a two-dimensional space.
*/
typedef struct fz_point_s fz_point;
struct fz_point_s
{
	float x, y;
};

/*
	fz_rect is a rectangle represented by two diagonally opposite
	corners at arbitrary coordinates.

	Rectangles are always axis-aligned with the X- and Y- axes.
	The relationship between the coordinates are that x0 <= x1 and
	y0 <= y1 in all cases except for infinte rectangles. The area
	of a rectangle is defined as (x1 - x0) * (y1 - y0). If either
	x0 > x1 or y0 > y1 is true for a given rectangle then it is
	defined to be infinite.

	To check for empty or infinite rectangles use fz_is_empty_rect
	and fz_is_infinite_rect. Compare to fz_bbox which has corners
	at integer coordinates.

	x0, y0: The top left corner.

	x1, y1: The botton right corner.
*/
typedef struct fz_rect_s fz_rect;
struct fz_rect_s
{
	float x0, y0;
	float x1, y1;
};

/*
	fz_bbox is a bounding box similar to a fz_rect, except that
	all corner coordinates are rounded to integer coordinates.
	To check for empty or infinite bounding boxes use
	fz_is_empty_bbox and fz_is_infinite_bbox.

	x0, y0: The top left corner.

	x1, y1: The bottom right corner.
*/
typedef struct fz_bbox_s fz_bbox;
struct fz_bbox_s
{
	int x0, y0;
	int x1, y1;
};

/*
	A rectangle with sides of length one.

	The bottom left corner is at (0, 0) and the top right corner
	is at (1, 1).
*/
extern const fz_rect fz_unit_rect;

/*
	A bounding box with sides of length one. See fz_unit_rect.
*/
extern const fz_bbox fz_unit_bbox;

/*
	An empty rectangle with an area equal to zero.

	Both the top left and bottom right corner are at (0, 0).
*/
extern const fz_rect fz_empty_rect;

/*
	An empty bounding box. See fz_empty_rect.
*/
extern const fz_bbox fz_empty_bbox;

/*
	An infinite rectangle with negative area.

	The corner (x0, y0) is at (1, 1) while the corner (x1, y1) is
	at (-1, -1).
*/
extern const fz_rect fz_infinite_rect;

/*
	An infinite bounding box. See fz_infinite_rect.
*/
extern const fz_bbox fz_infinite_bbox;

/*
	fz_is_empty_rect: Check if rectangle is empty.

	An empty rectangle is defined as one whose area is zero.
*/
#define fz_is_empty_rect(r) ((r).x0 == (r).x1 || (r).y0 == (r).y1)

/*
	fz_is_empty_bbox: Check if bounding box is empty.

	Same definition of empty bounding boxes as for empty
	rectangles. See fz_is_empty_rect.
*/
#define fz_is_empty_bbox(b) ((b).x0 == (b).x1 || (b).y0 == (b).y1)

/*
	fz_is_infinite: Check if rectangle is infinite.

	An infinite rectangle is defined as one where either of the
	two relationships between corner coordinates are not true.
*/
#define fz_is_infinite_rect(r) ((r).x0 > (r).x1 || (r).y0 > (r).y1)

/*
	fz_is_infinite_bbox: Check if bounding box is infinite.

	Same definition of infinite bounding boxes as for infinite
	rectangles. See fz_is_infinite_rect.
*/
#define fz_is_infinite_bbox(b) ((b).x0 > (b).x1 || (b).y0 > (b).y1)

/*
	fz_matrix is a a row-major 3x3 matrix used for representing
	transformations of coordinates throughout MuPDF.

	Since all points reside in a two-dimensional space, one vector
	is always a constant unit vector; hence only some elements may
	vary in a matrix. Below is how the elements map between
	different representations.

	/ a b 0 \
	| c d 0 | normally represented as [ a b c d e f ].
	\ e f 1 /
*/
typedef struct fz_matrix_s fz_matrix;
struct fz_matrix_s
{
	float a, b, c, d, e, f;
};


/*
	fz_identity: Identity transform matrix.
*/
extern const fz_matrix fz_identity;

/*
	fz_concat: Multiply two matrices.

	The order of the two matrices are important since matrix
	multiplication is not commutative.

	Does not throw exceptions.
*/
fz_matrix fz_concat(fz_matrix left, fz_matrix right);

/*
	fz_scale: Create a scaling matrix.

	The returned matrix is of the form [ sx 0 0 sy 0 0 ].

	sx, sy: Scaling factors along the X- and Y-axes. A scaling
	factor of 1.0 will not cause any scaling along the relevant
	axis.

	Does not throw exceptions.
*/
fz_matrix fz_scale(float sx, float sy);

/*
	fz_shear: Create a shearing matrix.

	The returned matrix is of the form [ 1 sy sx 1 0 0 ].

	sx, sy: Shearing factors. A shearing factor of 0.0 will not
	cause any shearing along the relevant axis.

	Does not throw exceptions.
*/
fz_matrix fz_shear(float sx, float sy);

/*
	fz_rotate: Create a rotation matrix.

	The returned matrix is of the form
	[ cos(deg) sin(deg) -sin(deg) cos(deg) 0 0 ].

	degrees: Degrees of counter clockwise rotation. Values less
	than zero and greater than 360 are handled as expected.

	Does not throw exceptions.
*/
fz_matrix fz_rotate(float degrees);

/*
	fz_translate: Create a translation matrix.

	The returned matrix is of the form [ 1 0 0 1 tx ty ].

	tx, ty: Translation distances along the X- and Y-axes. A
	translation of 0 will not cause any translation along the
	relevant axis.

	Does not throw exceptions.
*/
fz_matrix fz_translate(float tx, float ty);

/*
	fz_invert_matrix: Create an inverse matrix.

	matrix: Matrix to invert. A degenerate matrix, where the
	determinant is equal to zero, can not be inverted and the
	original matrix is returned instead.

	Does not throw exceptions.
*/
fz_matrix fz_invert_matrix(fz_matrix matrix);

/*
	fz_is_rectilinear: Check if a transformation is rectilinear.

	Rectilinear means that no shearing is present and that any
	rotations present are a multiple of 90 degrees. Usually this
	is used to make sure that axis-aligned rectangles before the
	transformation are still axis-aligned rectangles afterwards.

	Does not throw exceptions.
*/
int fz_is_rectilinear(fz_matrix m);

/*
	fz_matrix_expansion: Calculate average scaling factor of matrix.
*/
float fz_matrix_expansion(fz_matrix m); /* sumatrapdf */

/*
	fz_bbox_covering_rect: Convert a rect into the minimal bounding box
	that covers the rectangle.

	Coordinates in a bounding box are integers, so rounding of the
	rects coordinates takes place. The top left corner is rounded
	upwards and left while the bottom right corner is rounded
	downwards and to the right. Overflows or underflowing
	coordinates are clamped to INT_MIN/INT_MAX.

	Does not throw exceptions.
*/
fz_bbox fz_bbox_covering_rect(fz_rect rect);

/*
	fz_round_rect: Convert a rect into a bounding box.

	Coordinates in a bounding box are integers, so rounding of the
	rects coordinates takes place. The top left corner is rounded
	upwards and left while the bottom right corner is rounded
	downwards and to the right. Overflows or underflowing
	coordinates are clamped to INT_MIN/INT_MAX.

	This differs from fz_bbox_covering_rect, in that fz_bbox_covering_rect
	slavishly follows the numbers (i.e any slight over/under calculations
	can cause whole extra pixels to be added). fz_round_rect
	allows for a small amount of rounding error when calculating
	the bbox.

	Does not throw exceptions.
*/
fz_bbox fz_round_rect(fz_rect rect);

/*
	fz_intersect_rect: Compute intersection of two rectangles.

	Compute the largest axis-aligned rectangle that covers the
	area covered by both given rectangles. If either rectangle is
	empty then the intersection is also empty. If either rectangle
	is infinite then the intersection is simply the non-infinite
	rectangle. Should both rectangles be infinite, then the
	intersection is also infinite.

	Does not throw exceptions.
*/
fz_rect fz_intersect_rect(fz_rect a, fz_rect b);

/*
	fz_intersect_bbox: Compute intersection of two bounding boxes.

	Similar to fz_intersect_rect but operates on two bounding
	boxes instead of two rectangles.

	Does not throw exceptions.
*/
fz_bbox fz_intersect_bbox(fz_bbox a, fz_bbox b);

/*
	fz_union_rect: Compute union of two rectangles.

	Compute the smallest axis-aligned rectangle that encompasses
	both given rectangles. If either rectangle is infinite then
	the union is also infinite. If either rectangle is empty then
	the union is simply the non-empty rectangle. Should both
	rectangles be empty, then the union is also empty.

	Does not throw exceptions.
*/
fz_rect fz_union_rect(fz_rect a, fz_rect b);

/*
	fz_union_bbox: Compute union of two bounding boxes.

	Similar to fz_union_rect but operates on two bounding boxes
	instead of two rectangles.

	Does not throw exceptions.
*/
fz_bbox fz_union_bbox(fz_bbox a, fz_bbox b);

/*
	fz_transform_point: Apply a transformation to a point.

	transform: Transformation matrix to apply. See fz_concat,
	fz_scale, fz_rotate and fz_translate for how to create a
	matrix.

	Does not throw exceptions.
*/
fz_point fz_transform_point(fz_matrix transform, fz_point point);

/*
	fz_transform_vector: Apply a transformation to a vector.

	transform: Transformation matrix to apply. See fz_concat,
	fz_scale and fz_rotate for how to create a matrix. Any
	translation will be ignored.

	Does not throw exceptions.
*/
fz_point fz_transform_vector(fz_matrix transform, fz_point vector);

/*
	fz_transform_rect: Apply a transform to a rectangle.

	After the four corner points of the axis-aligned rectangle
	have been transformed it may not longer be axis-aligned. So a
	new axis-aligned rectangle is created covering at least the
	area of the transformed rectangle.

	transform: Transformation matrix to apply. See fz_concat,
	fz_scale and fz_rotate for how to create a matrix.

	rect: Rectangle to be transformed. The two special cases
	fz_empty_rect and fz_infinite_rect, may be used but are
	returned unchanged as expected.

	Does not throw exceptions.
*/
fz_rect fz_transform_rect(fz_matrix transform, fz_rect rect);

/*
	fz_transform_bbox: Transform a given bounding box.

	Similar to fz_transform_rect, but operates on a bounding box
	instead of a rectangle.

	Does not throw exceptions.
*/
fz_bbox fz_transform_bbox(fz_matrix matrix, fz_bbox bbox);

/*
	fz_buffer is a wrapper around a dynamically allocated array of bytes.

	Buffers have a capacity (the number of bytes storage immediately
	available) and a current size.
*/
typedef struct fz_buffer_s fz_buffer;

/*
	fz_keep_buffer: Increment the reference count for a buffer.

	buf: The buffer to increment the reference count for.

	Returns a pointer to the buffer. Does not throw exceptions.
*/
fz_buffer *fz_keep_buffer(fz_context *ctx, fz_buffer *buf);

/*
	fz_drop_buffer: Decrement the reference count for a buffer.

	buf: The buffer to decrement the reference count for.
*/
void fz_drop_buffer(fz_context *ctx, fz_buffer *buf);

/*
	fz_buffer_storage: Retrieve information on the storage currently used
	by a buffer.

	data: Pointer to place to retrieve data pointer.

	Returns length of stream.
*/
int fz_buffer_storage(fz_context *ctx, fz_buffer *buf, unsigned char **data);

/*
	fz_stream is a buffered reader capable of seeking in both
	directions.

	Streams are reference counted, so references must be dropped
	by a call to fz_close.

	Only the data between rp and wp is valid.
*/
typedef struct fz_stream_s fz_stream;

/*
	fz_open_file: Open the named file and wrap it in a stream.

	filename: Path to a file. On non-Windows machines the filename should
	be exactly as it would be passed to open(2). On Windows machines, the
	path should be UTF-8 encoded so that non-ASCII characters can be
	represented. Other platforms do the encoding as standard anyway (and
	in most cases, particularly for MacOS and Linux, the encoding they
	use is UTF-8 anyway).
*/
fz_stream *fz_open_file(fz_context *ctx, const char *filename);

/*
	fz_open_file_w: Open the named file and wrap it in a stream.

	This function is only available when compiling for Win32.

	filename: Wide character path to the file as it would be given
	to _wopen().
*/
fz_stream *fz_open_file_w(fz_context *ctx, const wchar_t *filename);

/*
	fz_open_fd: Wrap an open file descriptor in a stream.

	file: An open file descriptor supporting bidirectional
	seeking. The stream will take ownership of the file
	descriptor, so it may not be modified or closed after the call
	to fz_open_fd. When the stream is closed it will also close
	the file descriptor.
*/
fz_stream *fz_open_fd(fz_context *ctx, int file);

/*
	fz_open_memory: Open a block of memory as a stream.

	data: Pointer to start of data block. Ownership of the data block is
	NOT passed in.

	len: Number of bytes in data block.

	Returns pointer to newly created stream. May throw exceptions on
	failure to allocate.
*/
fz_stream *fz_open_memory(fz_context *ctx, unsigned char *data, int len);

/*
	fz_open_buffer: Open a buffer as a stream.

	buf: The buffer to open. Ownership of the buffer is NOT passed in
	(this function takes it's own reference).

	Returns pointer to newly created stream. May throw exceptions on
	failure to allocate.
*/
fz_stream *fz_open_buffer(fz_context *ctx, fz_buffer *buf);

/*
	fz_close: Close an open stream.

	Drops a reference for the stream. Once no references remain
	the stream will be closed, as will any file descriptor the
	stream is using.

	Does not throw exceptions.
*/
void fz_close(fz_stream *stm);

/*
	fz_tell: return the current reading position within a stream
*/
int fz_tell(fz_stream *stm);

/*
	fz_seek: Seek within a stream.

	stm: The stream to seek within.

	offset: The offset to seek to.

	whence: From where the offset is measured (see fseek).
*/
void fz_seek(fz_stream *stm, int offset, int whence);

/*
	fz_read: Read from a stream into a given data block.

	stm: The stream to read from.

	data: The data block to read into.

	len: The length of the data block (in bytes).

	Returns the number of bytes read. May throw exceptions.
*/
int fz_read(fz_stream *stm, unsigned char *data, int len);

/*
	fz_read_all: Read all of a stream into a buffer.

	stm: The stream to read from

	initial: Suggested initial size for the buffer.

	Returns a buffer created from reading from the stream. May throw
	exceptions on failure to allocate.
*/
fz_buffer *fz_read_all(fz_stream *stm, int initial);

/*
	Bitmaps have 1 bit per component. Only used for creating halftoned
	versions of contone buffers, and saving out. Samples are stored msb
	first, akin to pbms.
*/
typedef struct fz_bitmap_s fz_bitmap;

/*
	fz_keep_bitmap: Take a reference to a bitmap.

	bit: The bitmap to increment the reference for.

	Returns bit. Does not throw exceptions.
*/
fz_bitmap *fz_keep_bitmap(fz_context *ctx, fz_bitmap *bit);

/*
	fz_drop_bitmap: Drop a reference and free a bitmap.

	Decrement the reference count for the bitmap. When no
	references remain the pixmap will be freed.

	Does not throw exceptions.
*/
void fz_drop_bitmap(fz_context *ctx, fz_bitmap *bit);

/*
	An fz_colorspace object represents an abstract colorspace. While
	this should be treated as a black box by callers of the library at
	this stage, know that it encapsulates knowledge of how to convert
	colors to and from the colorspace, any lookup tables generated, the
	number of components in the colorspace etc.
*/
typedef struct fz_colorspace_s fz_colorspace;

/*
	fz_find_device_colorspace: Find a standard colorspace based upon
	it's name.
*/
fz_colorspace *fz_find_device_colorspace(fz_context *ctx, char *name);

/*
	fz_device_gray: Abstract colorspace representing device specific
	gray.
*/
extern fz_colorspace *fz_device_gray;

/*
	fz_device_rgb: Abstract colorspace representing device specific
	rgb.
*/
extern fz_colorspace *fz_device_rgb;

/*
	fz_device_bgr: Abstract colorspace representing device specific
	bgr.
*/
extern fz_colorspace *fz_device_bgr;

/*
	fz_device_cmyk: Abstract colorspace representing device specific
	CMYK.
*/
extern fz_colorspace *fz_device_cmyk;

/*
	Pixmaps represent a set of pixels for a 2 dimensional region of a
	plane. Each pixel has n components per pixel, the last of which is
	always alpha. The data is in premultiplied alpha when rendering, but
	non-premultiplied for colorspace conversions and rescaling.
*/
typedef struct fz_pixmap_s fz_pixmap;

/*
	fz_pixmap_bbox: Return a bounding box for a pixmap.

	Returns an exact bounding box for the supplied pixmap.
*/
fz_bbox fz_pixmap_bbox(fz_context *ctx, fz_pixmap *pix);

/*
	fz_pixmap_width: Return the width of the pixmap in pixels.
*/
int fz_pixmap_width(fz_context *ctx, fz_pixmap *pix);

/*
	fz_pixmap_height: Return the height of the pixmap in pixels.
*/
int fz_pixmap_height(fz_context *ctx, fz_pixmap *pix);

/*
	fz_new_pixmap: Create a new pixmap, with it's origin at (0,0)

	cs: The colorspace to use for the pixmap, or NULL for an alpha
	plane/mask.

	w: The width of the pixmap (in pixels)

	h: The height of the pixmap (in pixels)

	Returns a pointer to the new pixmap. Throws exception on failure to
	allocate.
*/
fz_pixmap *fz_new_pixmap(fz_context *ctx, fz_colorspace *cs, int w, int h);

/*
	fz_new_pixmap_with_bbox: Create a pixmap of a given size,
	location and pixel format.

	The bounding box specifies the size of the created pixmap and
	where it will be located. The colorspace determines the number
	of components per pixel. Alpha is always present. Pixmaps are
	reference counted, so drop references using fz_drop_pixmap.

	colorspace: Colorspace format used for the created pixmap. The
	pixmap will keep a reference to the colorspace.

	bbox: Bounding box specifying location/size of created pixmap.

	Returns a pointer to the new pixmap. Throws exception on failure to
	allocate.
*/
fz_pixmap *fz_new_pixmap_with_bbox(fz_context *ctx, fz_colorspace *colorspace, fz_bbox bbox);

/*
	fz_new_pixmap_with_data: Create a new pixmap, with it's origin at
	(0,0) using the supplied data block.

	cs: The colorspace to use for the pixmap, or NULL for an alpha
	plane/mask.

	w: The width of the pixmap (in pixels)

	h: The height of the pixmap (in pixels)

	samples: The data block to keep the samples in.

	Returns a pointer to the new pixmap. Throws exception on failure to
	allocate.
*/
fz_pixmap *fz_new_pixmap_with_data(fz_context *ctx, fz_colorspace *colorspace, int w, int h, unsigned char *samples);

/*
	fz_new_pixmap_with_bbox_and_data: Create a pixmap of a given size,
	location and pixel format, using the supplied data block.

	The bounding box specifies the size of the created pixmap and
	where it will be located. The colorspace determines the number
	of components per pixel. Alpha is always present. Pixmaps are
	reference counted, so drop references using fz_drop_pixmap.

	colorspace: Colorspace format used for the created pixmap. The
	pixmap will keep a reference to the colorspace.

	bbox: Bounding box specifying location/size of created pixmap.

	samples: The data block to keep the samples in.

	Returns a pointer to the new pixmap. Throws exception on failure to
	allocate.
*/
fz_pixmap *fz_new_pixmap_with_bbox_and_data(fz_context *ctx, fz_colorspace *colorspace, fz_bbox bbox, unsigned char *samples);

/*
	fz_keep_pixmap: Take a reference to a pixmap.

	pix: The pixmap to increment the reference for.

	Returns pix. Does not throw exceptions.
*/
fz_pixmap *fz_keep_pixmap(fz_context *ctx, fz_pixmap *pix);

/*
	fz_drop_pixmap: Drop a reference and free a pixmap.

	Decrement the reference count for the pixmap. When no
	references remain the pixmap will be freed.

	Does not throw exceptions.
*/
void fz_drop_pixmap(fz_context *ctx, fz_pixmap *pix);

/*
	fz_pixmap_colorspace: Return the colorspace of a pixmap

	Returns colorspace. Does not throw exceptions.
*/
fz_colorspace *fz_pixmap_colorspace(fz_context *ctx, fz_pixmap *pix);

/*
	fz_pixmap_components: Return the number of components in a pixmap.

	Returns the number of components. Does not throw exceptions.
*/
int fz_pixmap_components(fz_context *ctx, fz_pixmap *pix);

/*
	fz_pixmap_samples: Returns a pointer to the pixel data of a pixmap.

	Returns the pointer. Does not throw exceptions.
*/
unsigned char *fz_pixmap_samples(fz_context *ctx, fz_pixmap *pix);

/*
	fz_clear_pixmap_with_value: Clears a pixmap with the given value.

	pix: The pixmap to clear.

	value: Values in the range 0 to 255 are valid. Each component
	sample for each pixel in the pixmap will be set to this value,
	while alpha will always be set to 255 (non-transparent).

	Does not throw exceptions.
*/
void fz_clear_pixmap_with_value(fz_context *ctx, fz_pixmap *pix, int value);

/*
	fz_clear_pixmap_with_value: Sets all components (including alpha) of
	all pixels in a pixmap to 0.

	pix: The pixmap to clear.

	Does not throw exceptions.
*/
void fz_clear_pixmap(fz_context *ctx, fz_pixmap *pix);

/*
	fz_invert_pixmap: Invert all the pixels in a pixmap. All components
	of all pixels are inverted (except alpha, which is unchanged).

	Does not throw exceptions.
*/
void fz_invert_pixmap(fz_context *ctx, fz_pixmap *pix);

/*
	fz_invert_pixmap: Invert all the pixels in a given rectangle of a
	pixmap. All components of all pixels in the rectangle are inverted
	(except alpha, which is unchanged).

	Does not throw exceptions.
*/
void fz_invert_pixmap_rect(fz_pixmap *image, fz_bbox rect);

/*
	fz_gamma_pixmap: Apply gamma correction to a pixmap. All components
	of all pixels are modified (except alpha, which is unchanged).

	gamma: The gamma value to apply; 1.0 for no change.

	Does not throw exceptions.
*/
void fz_gamma_pixmap(fz_context *ctx, fz_pixmap *pix, float gamma);

/*
	fz_unmultiply_pixmap: Convert a pixmap from premultiplied to
	non-premultiplied format.

	Does not throw exceptions.
*/
void fz_unmultiply_pixmap(fz_context *ctx, fz_pixmap *pix);

/*
	fz_convert_pixmap: Convert from one pixmap to another (assumed to be
	the same size, but possibly with a different colorspace).

	dst: the source pixmap.

	src: the destination pixmap.
*/
void fz_convert_pixmap(fz_context *ctx, fz_pixmap *dst, fz_pixmap *src);

/*
	fz_write_pixmap: Save a pixmap out.

	name: The prefix for the name of the pixmap. The pixmap will be saved
	as "name.png" if the pixmap is RGB or Greyscale, "name.pam" otherwise.

	rgb: If non zero, the pixmap is converted to rgb (if possible) before
	saving.
*/
void fz_write_pixmap(fz_context *ctx, fz_pixmap *img, char *name, int rgb);

/*
	fz_write_pnm: Save a pixmap as a pnm

	filename: The filename to save as (including extension).
*/
void fz_write_pnm(fz_context *ctx, fz_pixmap *pixmap, char *filename);

/*
	fz_write_pam: Save a pixmap as a pam

	filename: The filename to save as (including extension).
*/
void fz_write_pam(fz_context *ctx, fz_pixmap *pixmap, char *filename, int savealpha);

/*
	fz_write_png: Save a pixmap as a png

	filename: The filename to save as (including extension).
*/
void fz_write_png(fz_context *ctx, fz_pixmap *pixmap, char *filename, int savealpha);

/*
	fz_write_pbm: Save a bitmap as a pbm

	filename: The filename to save as (including extension).
*/
void fz_write_pbm(fz_context *ctx, fz_bitmap *bitmap, char *filename);

/*
	fz_md5_pixmap: Return the md5 digest for a pixmap

	filename: The filename to save as (including extension).
*/
void fz_md5_pixmap(fz_pixmap *pixmap, unsigned char digest[16]);

/*
	Images are storable objects from which we can obtain fz_pixmaps.
	These may be implemented as simple wrappers around a pixmap, or as
	more complex things that decode at different subsample settings on
	demand.
*/
typedef struct fz_image_s fz_image;

/*
	fz_image_to_pixmap: Called to get a handle to a pixmap from an image.

	image: The image to retrieve a pixmap from.

	w: The desired width (in pixels). This may be completely ignored, but
	may serve as an indication of a suitable subsample factor to use for
	image types that support this.

	h: The desired height (in pixels). This may be completely ignored, but
	may serve as an indication of a suitable subsample factor to use for
	image types that support this.

	Returns a non NULL pixmap pointer. May throw exceptions.
*/
fz_pixmap *fz_image_to_pixmap(fz_context *ctx, fz_image *image, int w, int h);

/*
	fz_drop_image: Drop a reference to an image.

	image: The image to drop a reference to.
*/
void fz_drop_image(fz_context *ctx, fz_image *image);

/*
	fz_keep_image: Increment the reference count of an image.

	image: The image to take a reference to.

	Returns a pointer to the image.
*/
fz_image *fz_keep_image(fz_context *ctx, fz_image *image);

/*
	A halftone is a set of threshold tiles, one per component. Each
	threshold tile is a pixmap, possibly of varying sizes and phases.
	Currently, we only provide one 'default' halftone tile for operating
	on 1 component plus alpha pixmaps (where the alpha is ignored). This
	is signified by an fz_halftone pointer to NULL.
*/
typedef struct fz_halftone_s fz_halftone;

/*
	fz_halftone_pixmap: Make a bitmap from a pixmap and a halftone.

	pix: The pixmap to generate from. Currently must be a single color
	component + alpha (where the alpha is assumed to be solid).

	ht: The halftone to use. NULL implies the default halftone.

	Returns the resultant bitmap. Throws exceptions in the case of
	failure to allocate.
*/
fz_bitmap *fz_halftone_pixmap(fz_context *ctx, fz_pixmap *pix, fz_halftone *ht);

/*
	An abstract font handle. Currently there are no public API functions
	for handling these.
*/
typedef struct fz_font_s fz_font;

/*
	The different format handlers (pdf, xps etc) interpret pages to a
	device. These devices can then process the stream of calls they
	recieve in various ways:
		The trace device outputs debugging information for the calls.
		The draw device will render them.
		The list device stores them in a list to play back later.
		The text device performs text extraction and searching.
		The bbox device calculates the bounding box for the page.
	Other devices can (and will) be written in future.
*/
typedef struct fz_device_s fz_device;

/*
	fz_free_device: Free a devices of any type and its resources.
*/
void fz_free_device(fz_device *dev);

/*
	fz_new_trace_device: Create a device to print a debug trace of
	all device calls.
*/
fz_device *fz_new_trace_device(fz_context *ctx);

/*
	fz_new_bbox_device: Create a device to compute the bounding
	box of all marks on a page.

	The returned bounding box will be the union of all bounding
	boxes of all objects on a page.
*/
fz_device *fz_new_bbox_device(fz_context *ctx, fz_bbox *bboxp);

/*
	fz_new_draw_device: Create a device to draw on a pixmap.

	dest: Target pixmap for the draw device. See fz_new_pixmap*
	for how to obtain a pixmap. The pixmap is not cleared by the
	draw device, see fz_clear_pixmap* for how to clear it prior to
	calling fz_new_draw_device. Free the device by calling
	fz_free_device.
*/
fz_device *fz_new_draw_device(fz_context *ctx, fz_pixmap *dest);

/*
	fz_new_draw_device_with_bbox: Create a device to draw on a pixmap.

	dest: Target pixmap for the draw device. See fz_new_pixmap*
	for how to obtain a pixmap. The pixmap is not cleared by the
	draw device, see fz_clear_pixmap* for how to clear it prior to
	calling fz_new_draw_device. Free the device by calling
	fz_free_device.

	clip: Bounding box to restrict any marking operations of the
	draw device.
*/
fz_device *fz_new_draw_device_with_bbox(fz_context *ctx, fz_pixmap *dest, fz_bbox clip);

/*
	Text extraction device: Used for searching, format conversion etc.

	(In development - Subject to change in future versions)
*/

typedef struct fz_text_style_s fz_text_style;
typedef struct fz_text_char_s fz_text_char;
typedef struct fz_text_span_s fz_text_span;
typedef struct fz_text_line_s fz_text_line;
typedef struct fz_text_block_s fz_text_block;

typedef struct fz_text_sheet_s fz_text_sheet;
typedef struct fz_text_page_s fz_text_page;

/*
	fz_text_sheet: A text sheet contains a list of distinct text styles
	used on a page (or a series of pages).
*/ 
struct fz_text_sheet_s
{
	int maxid;
	fz_text_style *style;
};

/*
	fz_text_style: A text style contains details of a distinct text style
	used on a page.
*/ 
struct fz_text_style_s
{
	fz_text_style *next;
	int id;
	fz_font *font;
	float size;
	int wmode;
	int script;
	/* etc... */
};

/*
	fz_text_page: A text page is a list of blocks of text, together with
	an overall bounding box.
*/ 
struct fz_text_page_s
{
	fz_rect mediabox;
	int len, cap;
	fz_text_block *blocks;
};

/*
	fz_text_block: A text block is a list of lines of text. In typical
	cases this may correspond to a paragraph or a column of text. A
	collection of blocks makes up a page.
*/ 
struct fz_text_block_s
{
	fz_rect bbox;
	int len, cap;
	fz_text_line *lines;
};

/*
	fz_text_line: A text line is a list of text spans, with the same
	(or very similar) baseline. In typical cases this should correspond
	(as expected) to complete lines of text. A collection of lines makes
	up a block.
*/ 
struct fz_text_line_s
{
	fz_rect bbox;
	int len, cap;
	fz_text_span *spans;
};

/*
	fz_text_span: A text span is a list of characters in the same style
	that share a common (or very similar) baseline. In typical cases
	(where only one font style is used in a line), a single span may be
	enough to represent a complete line. In cases where multiple
	font styles are used (for example italics), then a line will be
	broken down into a series of spans.
*/ 
struct fz_text_span_s
{
	fz_rect bbox;
	int len, cap;
	fz_text_char *text;
	fz_text_style *style;
};

/*
	fz_text_char: A text char is a unicode character and the bounding
	box with which it appears on the page.
*/ 
struct fz_text_char_s
{
	fz_rect bbox;
	int c;
};

/*
	fz_new_text_device: Create a device to extract the text on a page.

	Gather and sort the text on a page into spans of uniform style,
	arranged into lines and blocks by reading order. The reading order
	is determined by various heuristics, so may not be accurate.

	sheet: The text sheet to which styles should be added. This can
	either be a newly created (empty) text sheet, or one containing
	styles from a previous text device. The same sheet cannot be used
	in multiple threads simultaneously.

	page: The text page to which content should be added. This will
	usually be a newly created (empty) text page, but it can be one
	containing data already (for example when merging multiple pages, or
	watermarking).
*/
fz_device *fz_new_text_device(fz_context *ctx, fz_text_sheet *sheet, fz_text_page *page);

/*
	fz_new_text_sheet: Create an empty style sheet.

	The style sheet is filled out by the text device, creating
	one style for each unique font, color, size combination that
	is used.
*/
fz_text_sheet *fz_new_text_sheet(fz_context *ctx);
void fz_free_text_sheet(fz_context *ctx, fz_text_sheet *sheet);

/*
	fz_new_text_page: Create an empty text page.

	The text page is filled out by the text device to contain the blocks,
	lines and spans of text on the page.
*/
fz_text_page *fz_new_text_page(fz_context *ctx, fz_rect mediabox);
void fz_free_text_page(fz_context *ctx, fz_text_page *page);

/*
	fz_print_text_sheet: Output a text sheet to a file as CSS.
*/ 
void fz_print_text_sheet(fz_context *ctx, FILE *out, fz_text_sheet *sheet);

/*
	fz_print_text_page_html: Output a page to a file in HTML format.
*/ 
void fz_print_text_page_html(fz_context *ctx, FILE *out, fz_text_page *page);

/*
	fz_print_text_page_xml: Output a page to a file in XML format.
*/ 
void fz_print_text_page_xml(fz_context *ctx, FILE *out, fz_text_page *page);

/*
	fz_print_text_page: Output a page to a file in UTF-8 format.
*/ 
void fz_print_text_page(fz_context *ctx, FILE *out, fz_text_page *page);

/*
	Cookie support - simple communication channel between app/library.
*/

typedef struct fz_cookie_s fz_cookie;

/*
	Provide two-way communication between application and library.
	Intended for multi-threaded applications where one thread is
	rendering pages and another thread wants read progress
	feedback or abort a job that takes a long time to finish. The
	communication is unsynchronized without locking.

	abort: The appliation should set this field to 0 before
	calling fz_run_page to render a page. At any point when the
	page is being rendered the application my set this field to 1
	which will cause the rendering to finish soon. This field is
	checked periodically when the page is rendered, but exactly
	when is not known, therefore there is no upper bound on
	exactly when the the rendering will abort. If the application
	did not provide a set of locks to fz_new_context, it must also
	await the completion of fz_run_page before issuing another
	call to fz_run_page. Note that once the application has set
	this field to 1 after it called fz_run_page it may not change
	the value again.

	progress: Communicates rendering progress back to the
	application and is read only. Increments as a page is being
	rendered. The value starts out at 0 and is limited to less
	than or equal to progress_max, unless progress_max is -1.

	progress_max: Communicates the known upper bound of rendering
	back to the application and is read only. The maximum value
	that the progress field may take. If there is no known upper
	bound on how long the rendering may take this value is -1 and
	progress is not limited. Note that the value of progress_max
	may change from -1 to a positive value once an upper bound is
	known, so take this into consideration when comparing the
	value of progress to that of progress_max.
*/
struct fz_cookie_s
{
	int abort;
	int progress;
	int progress_max; /* -1 for unknown */
};

/*
	Display list device -- record and play back device commands.
*/

/*
	fz_display_list is a list containing drawing commands (text,
	images, etc.). The intent is two-fold: as a caching-mechanism
	to reduce parsing of a page, and to be used as a data
	structure in multi-threading where one thread parses the page
	and another renders pages.

	Create a displaylist with fz_new_display_list, hand it over to
	fz_new_list_device to have it populated, and later replay the
	list (once or many times) by calling fz_run_display_list. When
	the list is no longer needed free it with fz_free_display_list.
*/
typedef struct fz_display_list_s fz_display_list;

/*
	fz_new_display_list: Create an empty display list.

	A display list contains drawing commands (text, images, etc.).
	Use fz_new_list_device for populating the list.
*/
fz_display_list *fz_new_display_list(fz_context *ctx);

/*
	fz_new_list_device: Create a rendering device for a display list.

	When the device is rendering a page it will populate the
	display list with drawing commsnds (text, images, etc.). The
	display list can later be reused to render a page many times
	without having to re-interpret the page from the document file
	for each rendering. Once the device is no longer needed, free
	it with fz_free_device.

	list: A display list that the list device takes ownership of.
*/
fz_device *fz_new_list_device(fz_context *ctx, fz_display_list *list);

/*
	fz_run_display_list: (Re)-run a display list through a device.

	list: A display list, created by fz_new_display_list and
	populated with objects from a page by running fz_run_page on a
	device obtained from fz_new_list_device.

	dev: Device obtained from fz_new_*_device.

	ctm: Transform to apply to display list contents. May include
	for example scaling and rotation, see fz_scale, fz_rotate and
	fz_concat. Set to fz_identity if no transformation is desired.

	area: Only the part of the contents of the display list
	visible within this area will be considered when the list is
	run through the device. This does not imply for tile objects
	contained in the display list.

	cookie: Communication mechanism between caller and library
	running the page. Intended for multi-threaded applications,
	while single-threaded applications set cookie to NULL. The
	caller may abort an ongoing page run. Cookie also communicates
	progress information back to the caller. The fields inside
	cookie are continually updated while the page is being run.
*/
void fz_run_display_list(fz_display_list *list, fz_device *dev, fz_matrix ctm, fz_bbox area, fz_cookie *cookie);

/*
	fz_free_display_list: Frees a display list.

	list: Display list to be freed. Any objects put into the
	display list by a list device will also be freed.

	Does not throw exceptions.
*/
void fz_free_display_list(fz_context *ctx, fz_display_list *list);

/*
	Links

	NOTE: The link destination struct is scheduled for imminent change!
	Use at your own peril.
*/

typedef struct fz_link_s fz_link;

typedef struct fz_link_dest_s fz_link_dest;

typedef enum fz_link_kind_e
{
	FZ_LINK_NONE = 0,
	FZ_LINK_GOTO,
	FZ_LINK_URI,
	FZ_LINK_LAUNCH,
	FZ_LINK_NAMED,
	FZ_LINK_GOTOR
} fz_link_kind;

enum {
	fz_link_flag_l_valid = 1, /* lt.x is valid */
	fz_link_flag_t_valid = 2, /* lt.y is valid */
	fz_link_flag_r_valid = 4, /* rb.x is valid */
	fz_link_flag_b_valid = 8, /* rb.y is valid */
	fz_link_flag_fit_h = 16, /* Fit horizontally */
	fz_link_flag_fit_v = 32, /* Fit vertically */
	fz_link_flag_r_is_zoom = 64 /* rb.x is actually a zoom figure */
};

/*
	fz_link_dest: This structure represents the destination of
	an fz_link; this may be a page to display, a new file to open,
	a javascript action to perform, etc.

	kind: This identifies the kind of link destination. Different
	kinds use different sections of the union.

	For FZ_LINK_GOTO or FZ_LINK_GOTOR:

		gotor.page: The target page number to move to (0 being the
		first page in the document).

		gotor.flags: A bitfield consisting of fz_link_flag_*
		describing the validity and meaning of the different parts
		of gotor.lr and gotor.rb. Link destinations are constructed
		(as far as possible) so that lt and rb can be treated as a
		bounding box, though the validity flags indicate which of the
		values was actually specified in the file.

		gotor.lt: The top left corner of the destination bounding box.

		gotor.rb: The bottom right corner of the destination bounding
		box. If fz_link_flag_r_is_zoom is set, then the r figure
		should actually be interpretted as a zoom ratio.

		gotor.file_spec: If set, this destination should cause a new
		file to be opened; this field holds a pointer to a remote
		file specification (UTF-8). Always NULL in the FZ_LINK_GOTO
		case.

		gotor.new_window: If true, the destination should open in a
		new window.

	For FZ_LINK_URI:		

		uri.uri: A UTF-8 encoded URI to launch.

		uri.is_map: If true, the x and y coords (as ints, in user
		space) should be appended to the URI before launch.

	For FZ_LINK_LAUNCH:

		launch.file_spec: A UTF-8 file specification to launch.

		launch.new_window: If true, the destination should be launched
		in a new window.

	For FZ_LINK_NAMED:

		named.named: The named action to perform. Likely to be
		client specific.
*/
struct fz_link_dest_s
{
	fz_link_kind kind;
	union
	{
		struct
		{
			int page;
			int flags;
			fz_point lt;
			fz_point rb;
			char *file_spec;
			int new_window;
		}
		gotor;
		struct
		{
			char *uri;
			int is_map;
		}
		uri;
		struct
		{
			char *file_spec;
			int new_window;
		}
		launch;
		struct
		{
			char *named;
		}
		named;
	}
	ld;
};

/*
	fz_link is a list of interactive links on a page.

	There is no relation between the order of the links in the
	list and the order they appear on the page. The list of links
	for a given page can be obtained from fz_load_links.

	A link is reference counted. Dropping a reference to a link is
	done by calling fz_drop_link.

	rect: The hot zone. The area that can be clicked in
	untransformed coordinates.

	dest: Link destinations come in two forms: Page and area that
	an application should display when this link is activated. Or
	as an URI that can be given to a browser.

	next: A pointer to the next link on the same page.
*/
struct fz_link_s
{
	int refs;
	fz_rect rect;
	fz_link_dest dest;
	fz_link *next;
};

fz_link *fz_new_link(fz_context *ctx, fz_rect bbox, fz_link_dest dest);
fz_link *fz_keep_link(fz_context *ctx, fz_link *link);

/*
	fz_drop_link: Drop and free a list of links.

	Does not throw exceptions.
*/
void fz_drop_link(fz_context *ctx, fz_link *link);

void fz_free_link_dest(fz_context *ctx, fz_link_dest *dest);

/* Outline */

typedef struct fz_outline_s fz_outline;

/*
	fz_outline is a tree of the outline of a document (also known
	as table of contents).

	title: Title of outline item using UTF-8 encoding. May be NULL
	if the outline item has no text string.

	dest: Destination in the document to be displayed when this
	outline item is activated. May be FZ_LINK_NONE if the outline
	item does not have a destination.

	next: The next outline item at the same level as this outline
	item. May be NULL if no more outline items exist at this level.

	down: The outline items immediate children in the hierarchy.
	May be NULL if no children exist.
*/
struct fz_outline_s
{
	char *title;
	fz_link_dest dest;
	fz_outline *next;
	fz_outline *down;
};

/*
	fz_print_outline_xml: Dump the given outlines as (pseudo) XML.

	out: The file handle to output to.

	outline: The outlines to output.
*/
void fz_print_outline_xml(fz_context *ctx, FILE *out, fz_outline *outline);

/*
	fz_print_outline: Dump the given outlines to as text.

	out: The file handle to output to.

	outline: The outlines to output.
*/
void fz_print_outline(fz_context *ctx, FILE *out, fz_outline *outline);

/*
	fz_free_outline: Free hierarchical outline.

	Free an outline obtained from fz_load_outline.

	Does not throw exceptions.
*/
void fz_free_outline(fz_context *ctx, fz_outline *outline);

/*
	Document interface
*/
typedef struct fz_document_s fz_document;
typedef struct fz_page_s fz_page;

/*
	fz_open_document: Open a PDF, XPS or CBZ document.

	Open a document file and read its basic structure so pages and
	objects can be located. MuPDF will try to repair broken
	documents (without actually changing the file contents).

	The returned fz_document is used when calling most other
	document related functions. Note that it wraps the context, so
	those functions implicitly can access the global state in
	context.

	filename: a path to a file as it would be given to open(2).
*/
fz_document *fz_open_document(fz_context *ctx, char *filename);

/*
	fz_close_document: Close and free an open document.

	The resource store in the context associated with fz_document
	is emptied, and any allocations for the document are freed.

	Does not throw exceptions.
*/
void fz_close_document(fz_document *doc);

/*
	fz_needs_password: Check if a document is encrypted with a
	non-blank password.

	Does not throw exceptions.
*/
int fz_needs_password(fz_document *doc);

/*
	fz_authenticate_password: Test if the given password can
	decrypt the document.

	password: The password string to be checked. Some document
	specifications do not specify any particular text encoding, so
	neither do we.

	Does not throw exceptions.
*/
int fz_authenticate_password(fz_document *doc, char *password);

/*
	fz_load_outline: Load the hierarchical document outline.

	Should be freed by fz_free_outline.
*/
fz_outline *fz_load_outline(fz_document *doc);

/*
	fz_count_pages: Return the number of pages in document

	May return 0 for documents with no pages.
*/
int fz_count_pages(fz_document *doc);

/*
	fz_load_page: Load a page.

	After fz_load_page is it possible to retrieve the size of the
	page using fz_bound_page, or to render the page using
	fz_run_page_*. Free the page by calling fz_free_page.

	number: page number, 0 is the first page of the document.
*/
fz_page *fz_load_page(fz_document *doc, int number);

/*
	fz_load_links: Load the list of links for a page.

	Returns a linked list of all the links on the page, each with
	its clickable region and link destination. Each link is
	reference counted so drop and free the list of links by
	calling fz_drop_link on the pointer return from fz_load_links.

	page: Page obtained from fz_load_page.
*/
fz_link *fz_load_links(fz_document *doc, fz_page *page);

/*
	fz_bound_page: Determine the size of a page at 72 dpi.

	Does not throw exceptions.
*/
fz_rect fz_bound_page(fz_document *doc, fz_page *page);

/*
	fz_run_page: Run a page through a device.

	page: Page obtained from fz_load_page.

	dev: Device obtained from fz_new_*_device.

	transform: Transform to apply to page. May include for example
	scaling and rotation, see fz_scale, fz_rotate and fz_concat.
	Set to fz_identity if no transformation is desired.

	cookie: Communication mechanism between caller and library
	rendering the page. Intended for multi-threaded applications,
	while single-threaded applications set cookie to NULL. The
	caller may abort an ongoing rendering of a page. Cookie also
	communicates progress information back to the caller. The
	fields inside cookie are continually updated while the page is
	rendering.
*/
void fz_run_page(fz_document *doc, fz_page *page, fz_device *dev, fz_matrix transform, fz_cookie *cookie);

/*
	fz_free_page: Free a loaded page.

	Does not throw exceptions.
*/
void fz_free_page(fz_document *doc, fz_page *page);

/*
	fz_meta: Perform a meta operation on a document.

	(In development - Subject to change in future versions)

	Meta operations provide a way to perform format specific
	operations on a document. The meta operation scheme is
	designed to be extensible so that new features can be
	transparently added in later versions of the library.

	doc: The document on which to perform the meta operation.

	key: The meta operation to try. If a particular operation
	is unsupported on a given document, the function will return
	FZ_META_UNKNOWN_KEY.

	ptr: An operation dependent (possibly NULL) pointer.

	size: An operation dependent integer. Often this will
	be the size of the block pointed to by ptr, but not always.

	Returns an operation dependent value; FZ_META_UNKNOWN_KEY
	always means "unknown operation for this document". In general
	FZ_META_OK should be used to indicate successful operation.
*/
int fz_meta(fz_document *doc, int key, void *ptr, int size);

enum
{
	FZ_META_UNKNOWN_KEY = -1,
	FZ_META_OK = 0,

	/*
		ptr: Pointer to block (uninitialised on entry)
		size: Size of block (at least 64 bytes)
		Returns: Document format as a brief text string.
		All formats should support this.
	*/
	FZ_META_FORMAT_INFO = 1,

	/*
		ptr: Pointer to block (uninitialised on entry)
		size: Size of block (at least 64 bytes)
		Returns: Encryption info as a brief text string.
	*/
	FZ_META_CRYPT_INFO = 2,

	/*
		ptr: NULL
		size: Which permission to check
		Returns: 1 if permitted, 0 otherwise.
	*/
	FZ_META_HAS_PERMISSION = 3,

	FZ_PERMISSION_PRINT = 0,
	FZ_PERMISSION_CHANGE = 1,
	FZ_PERMISSION_COPY = 2,
	FZ_PERMISSION_NOTES = 3,

	/*
		ptr: Pointer to block. First entry in the block is
		a pointer to a UTF8 string to lookup. The rest of the
		block is uninitialised on entry.
		size: size of the block in bytes.
		Returns: 0 if not found. 1 if found. The string
		result is copied into the block (truncated to size
		and NULL terminated)

	*/
	FZ_META_INFO = 4,
};

<<<<<<< HEAD

/* Interactive features */

/* Types of widget */
enum
{
	FZ_WIDGET_TYPE_PUSHBUTTON,
	FZ_WIDGET_TYPE_CHECKBOX,
	FZ_WIDGET_TYPE_RADIOBUTTON,
	FZ_WIDGET_TYPE_TEXT,
	FZ_WIDGET_TYPE_LISTBOX,
	FZ_WIDGET_TYPE_COMBOBOX
};

/* Types of UI event */
enum
{
	FZ_EVENT_TYPE_POINTER,
};

/* Types of pointer event */
enum
{
	FZ_POINTER_DOWN,
	FZ_POINTER_UP,
};

/*
	Interface supported by some types of documents,
	via which interactions (such as filling in forms)
	can be achieved.
*/
typedef struct fz_interactive_s fz_interactive;

/*
	UI events that can be passed to an interactive document.
*/
typedef struct fz_ui_event_s
{
	int etype;
	union
	{
		struct
		{
			int   ptype;
			fz_point pt;
		} pointer;
	} event;
} fz_ui_event;

/*
	Widgets that may appear in PDF forms
*/
typedef struct fz_widget_s fz_widget;

/*
	Specific types of widget
*/
typedef struct fz_widget_text_s fz_widget_text;

/*
	Obtain an interface for interaction from a document.
	For document types that don't support interaction, NULL
	is returned.
*/
fz_interactive *fz_interact(fz_document *doc);

/*
	fz_pass_event: Pass a UI event to an interactive
	document.

	Returns a boolean indication of whether the ui_event was
	handled. Example of use for the return value: when considering
	passing the events that make up a drag, if the down event isn't
	accepted then don't send the move events or the up event.
*/
int fz_pass_event(fz_interactive *idoc, fz_page *page, fz_ui_event *ui_event);

/*
	fz_ui_event_pointer: Set up a pointer event
*/
void fz_ui_event_pointer(fz_ui_event *event, int type, float x, float y);

/*
	fz_get_screen_update: Get the bounding box of an area needing
	update because of a visual change.

	After a sequence of interactions with a document that may cause
	it to change in appearance - such as passing ui events - this
	method should be called repeatedly until it returns NULL, to
	enumerate the changed areas for which screen updates are
	needed.
*/
fz_rect *fz_get_screen_update(fz_interactive *idoc);

/*
	fz_get_focussed_widget: returns the currently focussed widget

	Widgets can become focussed as a result of passing in ui events.
	NULL is returned if there is no currently focussed widget. An
	app may wish to create a native representative of the focussed
	widget, e.g., to collect the text for a text widget, rather than
	routing key strokes through fz_pass_event.
*/
fz_widget *fz_get_focussed_widget(fz_interactive *idoc);

/*
	fz_widget_get_type: find out the type of a widget.

	The type determines what widget subclass the widget
	can safely be cast to.
*/
int fz_widget_get_type(fz_widget *widget);

/*
	fz_widget_get_bbox: get the bounding box of a widget.
*/
fz_bbox *fz_widget_get_bbox(fz_widget *widget);

/*
	fz_widget_text_get_text: Get the text currently displayed in
	a text widget.
*/
char *fz_widget_text_get_text(fz_widget_text *tw);

/*
	fz_widget_text_set_text: Update the text of a text widget.
*/
void fz_widget_text_set_text(fz_widget_text *tw, char *text);
=======
typedef struct fz_write_options_s fz_write_options;

/*
	In calls to fz_write, the following options structure can be used
	to control aspects of the writing process. This structure may grow
	in future, and should be zero-filled to allow forwards compatiblity.
*/
struct fz_write_options_s
{
	int doascii;    /*	If non-zero then attempt (where possible) to
				make the output ascii. */
	int doexpand;	/*	Bitflags; each non zero bit indicates an aspect
				of the file that should be 'expanded' on
				writing. */
	int dogarbage;	/*	If non-zero then attempt (where possible) to
				garbage collect the file before writing. */
};

/*	An enumeration of bitflags to use in the above 'doexpand' field of
	fz_write_options.
*/
enum
{
	fz_expand_images = 1,
	fz_expand_fonts = 2,
	fz_expand_all = -1
};

/*
	fz_write: Write a document out.

	(In development - Subject to change in future versions)

	Save a copy of the current document in its original format.
	Internally the document may change.

	doc: The document to save.

	filename: The filename to save to.

	opts: NULL, or a pointer to an options structure.

	May throw exceptions.
*/
void fz_write(fz_document *doc, char *filename, fz_write_options *opts);
>>>>>>> d9982f81

#endif<|MERGE_RESOLUTION|>--- conflicted
+++ resolved
@@ -99,8 +99,6 @@
 
 #ifndef __cplusplus
 #if __STDC_VERSION__ == 199901L /* C99 */
-#elif defined __cplusplus
-#define restrict
 #elif _MSC_VER >= 1500 /* MSVC 9 or newer */
 #define inline __inline
 #elif __GNUC__ >= 3 /* GCC 3 or newer */
@@ -2248,7 +2246,6 @@
 	FZ_META_INFO = 4,
 };
 
-<<<<<<< HEAD
 
 /* Interactive features */
 
@@ -2378,7 +2375,8 @@
 	fz_widget_text_set_text: Update the text of a text widget.
 */
 void fz_widget_text_set_text(fz_widget_text *tw, char *text);
-=======
+
+
 typedef struct fz_write_options_s fz_write_options;
 
 /*
@@ -2424,6 +2422,5 @@
 	May throw exceptions.
 */
 void fz_write(fz_document *doc, char *filename, fz_write_options *opts);
->>>>>>> d9982f81
 
 #endif