--- conflicted
+++ resolved
@@ -31,13 +31,8 @@
 	/* current document params */
 	char *doctitle;
 	pdf_xref *xref;
-<<<<<<< HEAD
-	pdf_outline *outline;
+	fz_outline *outline;
 	xps_document *xps;
-=======
-	fz_outline *outline;
-	xps_context *xps;
->>>>>>> fd6def85
 
 	int pagecount;
 	fz_glyph_cache *cache;
